--- conflicted
+++ resolved
@@ -1,11 +1,10 @@
 # Upgrading from 7.x to 8.x
 
-<<<<<<< HEAD
 ## `framesToPop` applies to parsed frames
 
 Error with `framesToPop` property will have the specified number of frames removed from the top of the stack.
 This changes compared to the v7 where the property `framesToPop` was used to remove top n lines from the stack string.
-=======
+
 ## Removal of the `tracingOrigins` option
 
 After its deprecation in v7 the `tracingOrigins` option is now removed in favor of the `tracePropagationTargets` option.
@@ -32,7 +31,6 @@
 - `nextRouterInstrumentation` (Replaced by using `browserTracingIntegration`)
 - `IS_BUILD`
 - `isBuild`
->>>>>>> 0e7ab1e4
 
 ## Removal of Severity Enum
 
