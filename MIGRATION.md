# Upgrading from 7.x to 8.x

<<<<<<< HEAD
## Removal of the `tracingOrigins` option

After its deprecation in v7 the `tracingOrigins` option is now removed in favor of the `tracePropagationTargets` option.
The `tracePropagationTargets` option should be set in the `Sentry.init()` options, or in your custom `Client`s option if
you create them. The `tracePropagationTargets` option can no longer be set in the `browserTracingIntegration()` options.
=======
## Dropping Support for React 15

Sentry will no longer officially support React 15 in version 8. This means that React 15.x will be removed
from`@sentry/react`'s peer dependencies.
>>>>>>> c2449789

## Removal of deprecated API in `@sentry/nextjs`

The following previously deprecated API has been removed from the `@sentry/nextjs` package:

- `withSentryApi` (Replacement: `wrapApiHandlerWithSentry`)
- `withSentryAPI` (Replacement: `wrapApiHandlerWithSentry`)
- `withSentryGetServerSideProps` (Replacement: `wrapGetServerSidePropsWithSentry`)
- `withSentryGetStaticProps` (Replacement: `wrapGetStaticPropsWithSentry`)
- `withSentryServerSideGetInitialProps` (Replacement: `wrapGetInitialPropsWithSentry`)
- `withSentryServerSideAppGetInitialProps` (Replacement: `wrapAppGetInitialPropsWithSentry`)
- `withSentryServerSideDocumentGetInitialProps` (Replacement: `wrapDocumentGetInitialPropsWithSentry`)
- `withSentryServerSideErrorGetInitialProps` was renamed to `wrapErrorGetInitialPropsWithSentry`
- `nextRouterInstrumentation` (Replaced by using `browserTracingIntegration`)
- `IS_BUILD`
- `isBuild`

## Removal of Severity Enum

In v7 we deprecated the `Severity` enum in favor of using the `SeverityLevel` type. In v8 we removed the `Severity`
enum. If you were using the `Severity` enum, you should replace it with the `SeverityLevel` type. See
[below](#severity-severitylevel-and-severitylevels) for code snippet examples

## Removal of the `Offline` integration

The `Offline` integration has been removed in favor of the offline transport wrapper:
http://docs.sentry.io/platforms/javascript/configuration/transports/#offline-caching

## Removal of `enableAnrDetection` and `Anr` class (##10562)

The `enableAnrDetection` and `Anr` class have been removed. See the
[docs](https://docs.sentry.io/platforms/node/configuration/application-not-responding/) for more details how to migrate
to `anrIntegration`, the new integration for ANR detection.

## Removal of `Sentry.configureScope` (#10565)

The top level `Sentry.configureScope` function has been removed. Instead, you should use the `Sentry.getCurrentScope()`
to access and mutate the current scope.

## Deletion of `@sentry/hub` package (#10530)

`@sentry/hub` has been removed. All exports from `@sentry.hub` should be available in `@sentry/core`.

## General API Changes

- Remove `spanStatusfromHttpCode` in favour of `getSpanStatusFromHttpCode` (#10361)
- Remove deprecated `deepReadDirSync` export from `@sentry/node` (#10564)
- Remove `_eventFromIncompleteOnError` usage (#10553)

# Deprecations in 7.x

You can use the **Experimental** [@sentry/migr8](https://www.npmjs.com/package/@sentry/migr8) to automatically update
your SDK usage and fix most deprecations. This requires Node 18+.

```bash
npx @sentry/migr8@latest
```

This will let you select which updates to run, and automatically update your code. Make sure to still review all code
changes!

## Depreacted `BrowserTracing` integration

The `BrowserTracing` integration, together with the custom routing instrumentations passed to it, are deprecated in v8.
Instead, you should use `Sentry.browserTracingIntegration()`.

Package-specific browser tracing integrations are available directly. In most cases, there is a single integration
provided for each package, which will make sure to set up performance tracing correctly for the given SDK. For react, we
provide multiple integrations to cover different router integrations:

### `@sentry/browser`, `@sentry/svelte`, `@sentry/gatsby`

```js
import * as Sentry from '@sentry/browser';

Sentry.init({
  integrations: [Sentry.browserTracingIntegration()],
});
```

### `@sentry/react`

```js
import * as Sentry from '@sentry/react';

Sentry.init({
  integrations: [
    // No react router
    Sentry.browserTracingIntegration(),
    // OR, if you are using react router, instead use one of the following:
    Sentry.reactRouterV6BrowserTracingIntegration({
      useEffect,
      useLocation,
      useNavigationType,
      createRoutesFromChildren,
      matchRoutes,
      stripBasename,
    }),
    Sentry.reactRouterV5BrowserTracingIntegration({
      history,
    }),
    Sentry.reactRouterV4BrowserTracingIntegration({
      history,
    }),
    Sentry.reactRouterV3BrowserTracingIntegration({
      history,
      routes,
      match,
    }),
  ],
});
```

### `@sentry/vue`

```js
import * as Sentry from '@sentry/vue';

Sentry.init({
  integrations: [
    Sentry.browserTracingIntegration({
      // pass router in, if applicable
      router,
    }),
  ],
});
```

### `@sentry/angular` & `@sentry/angular-ivy`

```js
import * as Sentry from '@sentry/angular';

Sentry.init({
  integrations: [Sentry.browserTracingIntegration()],
});

// You still need to add the Trace Service like before!
```

### `@sentry/remix`

```js
import * as Sentry from '@sentry/remix';

Sentry.init({
  integrations: [
    Sentry.browserTracingIntegration({
      useEffect,
      useLocation,
      useMatches,
    }),
  ],
});
```

### `@sentry/nextjs`, `@sentry/astro`, `@sentry/sveltekit`

Browser tracing is automatically set up for you in these packages. If you need to customize the options, you can do it
like this:

```js
import * as Sentry from '@sentry/nextjs';

Sentry.init({
  integrations: [
    Sentry.browserTracingIntegration({
      // add custom options here
    }),
  ],
});
```

### `@sentry/ember`

Browser tracing is automatically set up for you. You can configure it as before through configuration.

## Deprecated `transactionContext` passed to `tracesSampler`

Instead of an `transactionContext` being passed to the `tracesSampler` callback, the callback will directly receive
`name` and `attributes` going forward. You can use these to make your sampling decisions, while `transactionContext`
will be removed in v8. Note that the `attributes` are only the attributes at span creation time, and some attributes may
only be set later during the span lifecycle (and thus not be available during sampling).

## Deprecate using `getClient()` to check if the SDK was initialized

In v8, `getClient()` will stop returning `undefined` if `Sentry.init()` was not called. For cases where this may be used
to check if Sentry was actually initialized, using `getClient()` will thus not work anymore. Instead, you should use the
new `Sentry.isInitialized()` utility to check this.

## Deprecate `getCurrentHub()`

In v8, you will no longer have a Hub, only Scopes as a concept. This also means that `getCurrentHub()` will eventually
be removed.

Instead of `getCurrentHub()`, use the respective replacement API directly - see [Deprecate Hub](#deprecate-hub) for
details.

## Deprecate class-based integrations

In v7, integrations are classes and can be added as e.g. `integrations: [new Sentry.Integrations.ContextLines()]`. In
v8, integrations will not be classes anymore, but instead functions. Both the use as a class, as well as accessing
integrations from the `Integrations.XXX` hash, is deprecated in favor of using the new functional integrations

- for example, `new Integrations.LinkedErrors()` becomes `linkedErrorsIntegration()`.

The following list shows how integrations should be migrated:

| Old                          | New                                 | Packages                                                                                                |
| ---------------------------- | ----------------------------------- | ------------------------------------------------------------------------------------------------------- |
| `new BrowserTracing()`       | `browserTracingIntegration()`       | `@sentry/browser`                                                                                       |
| `new InboundFilters()`       | `inboundFiltersIntegration()`       | `@sentry/core`, `@sentry/browser`, `@sentry/node`, `@sentry/deno`, `@sentry/bun`, `@sentry/vercel-edge` |
| `new FunctionToString()`     | `functionToStringIntegration()`     | `@sentry/core`, `@sentry/browser`, `@sentry/node`, `@sentry/deno`, `@sentry/bun`, `@sentry/vercel-edge` |
| `new LinkedErrors()`         | `linkedErrorsIntegration()`         | `@sentry/core`, `@sentry/browser`, `@sentry/node`, `@sentry/deno`, `@sentry/bun`, `@sentry/vercel-edge` |
| `new ModuleMetadata()`       | `moduleMetadataIntegration()`       | `@sentry/core`, `@sentry/browser`                                                                       |
| `new RequestData()`          | `requestDataIntegration()`          | `@sentry/core`, `@sentry/node`, `@sentry/deno`, `@sentry/bun`, `@sentry/vercel-edge`                    |
| `new Wasm() `                | `wasmIntegration()`                 | `@sentry/wasm`                                                                                          |
| `new Replay()`               | `replayIntegration()`               | `@sentry/browser`                                                                                       |
| `new ReplayCanvas()`         | `replayCanvasIntegration()`         | `@sentry/browser`                                                                                       |
| `new Feedback()`             | `feedbackIntegration()`             | `@sentry/browser`                                                                                       |
| `new CaptureConsole()`       | `captureConsoleIntegration()`       | `@sentry/integrations`                                                                                  |
| `new Debug()`                | `debugIntegration()`                | `@sentry/integrations`                                                                                  |
| `new Dedupe()`               | `dedupeIntegration()`               | `@sentry/browser`, `@sentry/integrations`, `@sentry/deno`                                               |
| `new ExtraErrorData()`       | `extraErrorDataIntegration()`       | `@sentry/integrations`                                                                                  |
| `new ReportingObserver()`    | `reportingObserverIntegration()`    | `@sentry/integrations`                                                                                  |
| `new RewriteFrames()`        | `rewriteFramesIntegration()`        | `@sentry/integrations`                                                                                  |
| `new SessionTiming()`        | `sessionTimingIntegration()`        | `@sentry/integrations`                                                                                  |
| `new HttpClient()`           | `httpClientIntegration()`           | `@sentry/integrations`                                                                                  |
| `new ContextLines()`         | `contextLinesIntegration()`         | `@sentry/integrations`, `@sentry/node`, `@sentry/deno`, `@sentry/bun`                                   |
| `new Breadcrumbs()`          | `breadcrumbsIntegration()`          | `@sentry/browser`, `@sentry/deno`                                                                       |
| `new GlobalHandlers()`       | `globalHandlersIntegration()`       | `@sentry/browser` , `@sentry/deno`                                                                      |
| `new HttpContext()`          | `httpContextIntegration()`          | `@sentry/browser`                                                                                       |
| `new TryCatch()`             | `browserApiErrorsIntegration()`     | `@sentry/browser`, `@sentry/deno`                                                                       |
| `new VueIntegration()`       | `vueIntegration()`                  | `@sentry/vue`                                                                                           |
| `new DenoContext()`          | `denoContextIntegration()`          | `@sentry/deno`                                                                                          |
| `new DenoCron()`             | `denoCronIntegration()`             | `@sentry/deno`                                                                                          |
| `new NormalizePaths()`       | `normalizePathsIntegration()`       | `@sentry/deno`                                                                                          |
| `new Console()`              | `consoleIntegration()`              | `@sentry/node`                                                                                          |
| `new Context()`              | `nodeContextIntegration()`          | `@sentry/node`                                                                                          |
| `new Modules()`              | `modulesIntegration()`              | `@sentry/node`                                                                                          |
| `new OnUncaughtException()`  | `onUncaughtExceptionIntegration()`  | `@sentry/node`                                                                                          |
| `new OnUnhandledRejection()` | `onUnhandledRejectionIntegration()` | `@sentry/node`                                                                                          |
| `new LocalVariables()`       | `localVariablesIntegration()`       | `@sentry/node`                                                                                          |
| `new Spotlight()`            | `spotlightIntegration()`            | `@sentry/node`                                                                                          |
| `new Anr()`                  | `anrIntegration()`                  | `@sentry/node`                                                                                          |
| `new Hapi()`                 | `hapiIntegration()`                 | `@sentry/node`                                                                                          |
| `new Undici()`               | `nativeNodeFetchIntegration()`      | `@sentry/node`                                                                                          |
| `new Http()`                 | `httpIntegration()`                 | `@sentry/node`                                                                                          |

## Deprecate `hub.bindClient()` and `makeMain()`

Instead, either directly use `initAndBind()`, or the new APIs `setCurrentClient()` and `client.init()`. See
[Initializing the SDK in v8](./docs/v8-initializing.md) for more details.

## Deprecate `Transaction` integration

This pluggable integration from `@sentry/integrations` will be removed in v8. It was already undocumented and is not
necessary for the SDK to work as expected.

## Changed integration interface

In v8, integrations passed to a client will have an optional `setupOnce()` hook. Currently, this hook is always present,
but in v8 you will not be able to rely on this always existing anymore - any integration _may_ have a `setup` and/or a
`setupOnce` hook. Additionally, `setupOnce()` will not receive any arguments anymore.

This should not affect most people, but in the case that you are manually calling `integration.setupOnce()` right now,
make sure to guard it's existence properly.

## Deprecate `getIntegration()` and `getIntegrationById()`

This deprecates `getIntegration()` on both the hub & the client, as well as `getIntegrationById()` on the baseclient.
Instead, use `getIntegrationByName()`. You can optionally pass an integration generic to make it easier to work with
typescript:

```ts
const replay = getClient().getIntegrationByName<Replay>('Replay');
```

## Deprecate `Hub`

The `Hub` has been a very important part of the Sentry SDK API up until now. Hubs were the SDK's "unit of concurrency"
to keep track of data across threads and to scope data to certain parts of your code. Because it is overly complicated
and confusing to power users, it is going to be replaced by a set of new APIs: the "new Scope API".

`Scope`s have existed before in the SDK but we are now expanding on them because we have found them powerful enough to
fully cover the `Hub` API.

If you are using the `Hub` right now, see the following table on how to migrate to the new API:

| Old `Hub` API          | New `Scope` API                                                                      |
| ---------------------- | ------------------------------------------------------------------------------------ |
| `new Hub()`            | `withScope()`, `withIsolationScope()` or `new Scope()`                               |
| hub.isOlderThan()      | REMOVED - Was used to compare `Hub` instances, which are gonna be removed            |
| hub.bindClient()       | A combination of `scope.setClient()` and `client.init()`                             |
| hub.pushScope()        | `Sentry.withScope()`                                                                 |
| hub.popScope()         | `Sentry.withScope()`                                                                 |
| hub.withScope()        | `Sentry.withScope()`                                                                 |
| getClient()            | `Sentry.getClient()`                                                                 |
| getScope()             | `Sentry.getCurrentScope()` to get the currently active scope                         |
| getIsolationScope()    | `Sentry.getIsolationScope()`                                                         |
| getStack()             | REMOVED - The stack used to hold scopes. Scopes are used directly now                |
| getStackTop()          | REMOVED - The stack used to hold scopes. Scopes are used directly now                |
| captureException()     | `Sentry.captureException()`                                                          |
| captureMessage()       | `Sentry.captureMessage()`                                                            |
| captureEvent()         | `Sentry.captureEvent()`                                                              |
| lastEventId()          | REMOVED - Use event processors or beforeSend instead                                 |
| addBreadcrumb()        | `Sentry.addBreadcrumb()`                                                             |
| setUser()              | `Sentry.setUser()`                                                                   |
| setTags()              | `Sentry.setTags()`                                                                   |
| setExtras()            | `Sentry.setExtras()`                                                                 |
| setTag()               | `Sentry.setTag()`                                                                    |
| setExtra()             | `Sentry.setExtra()`                                                                  |
| setContext()           | `Sentry.setContext()`                                                                |
| configureScope()       | REMOVED - Scopes are now the unit of concurrency                                     |
| run()                  | `Sentry.withScope()` or `Sentry.withIsolationScope()`                                |
| getIntegration()       | `client.getIntegration()`                                                            |
| startTransaction()     | `Sentry.startSpan()`, `Sentry.startInactiveSpan()` or `Sentry.startSpanManual()`     |
| traceHeaders()         | REMOVED - The closest equivalent is now `spanToTraceHeader(getActiveSpan())`         |
| captureSession()       | `Sentry.captureSession()`                                                            |
| startSession()         | `Sentry.startSession()`                                                              |
| endSession()           | `Sentry.endSession()`                                                                |
| shouldSendDefaultPii() | REMOVED - The closest equivalent is `Sentry.getClient().getOptions().sendDefaultPii` |

The `Hub` constructor is also deprecated and will be removed in the next major version. If you are creating Hubs for
multi-client use like so:

```ts
// OLD
const hub = new Hub();
hub.bindClient(client);
makeMain(hub);
```

instead initialize the client as follows:

```ts
// NEW
Sentry.withIsolationScope(() => {
  Sentry.setCurrentClient(client);
  client.init();
});
```

If you are using the Hub to capture events like so:

```ts
// OLD
const client = new Client();
const hub = new Hub(client);
hub.captureException();
```

instead capture isolated events as follows:

```ts
// NEW
const client = new Client();
const scope = new Scope();
scope.setClient(client);
scope.captureException();
```

## Deprecate `client.setupIntegrations()`

Instead, use the new `client.init()` method. You should probably not use this directly and instead use `Sentry.init()`,
which calls this under the hood. But if you have a special use case that requires that, you can call `client.init()`
instead now.

## Deprecate `scope.getSpan()` and `scope.setSpan()`

Instead, you can get the currently active span via `Sentry.getActiveSpan()`. Setting a span on the scope happens
automatically when you use the new performance APIs `startSpan()` and `startSpanManual()`.

## Deprecate `scope.setTransactionName()`

Instead, either set this as attributes or tags, or use an event processor to set `event.transaction`.

## Deprecate `scope.getTransaction()` and `getActiveTransaction()`

Instead, you should not rely on the active transaction, but just use `startSpan()` APIs, which handle this for you.

## Deprecate arguments for `startSpan()` APIs

In v8, the API to start a new span will be reduced from the currently available options. Going forward, only these
argument will be passable to `startSpan()`, `startSpanManual()` and `startInactiveSpan()`:

- `name`
- `attributes`
- `origin`
- `op`
- `startTime`
- `scope`

## Deprecate `startTransaction()` & `span.startChild()`

In v8, the old performance API `startTransaction()` (and `hub.startTransaction()`), as well as `span.startChild()`, will
be removed. Instead, use the new performance APIs:

- `startSpan()`
- `startSpanManual()`
- `startInactiveSpan()`

You can [read more about the new performance APIs here](./docs/v8-new-performance-apis.md).

## Deprecate variations of `Sentry.continueTrace()`

The version of `Sentry.continueTrace()` which does not take a callback argument will be removed in favor of the version
that does. Additionally, the callback argument will not receive an argument with the next major version.

Use `Sentry.continueTrace()` as follows:

```ts
app.get('/your-route', req => {
  Sentry.withIsolationScope(isolationScope => {
    Sentry.continueTrace(
      {
        sentryTrace: req.headers.get('sentry-trace'),
        baggage: req.headers.get('baggage'),
      },
      () => {
        // All events recorded in this callback will be associated with the incoming trace. For example:
        Sentry.startSpan({ name: '/my-route' }, async () => {
          await doExpensiveWork();
        });
      },
    );
  });
});
```

## Deprecate `Sentry.lastEventId()` and `hub.lastEventId()`

`Sentry.lastEventId()` sometimes causes race conditions, so we are deprecating it in favour of the `beforeSend`
callback.

```js
// Before

Sentry.init({
  beforeSend(event, hint) {
    const lastCapturedEventId = Sentry.lastEventId();

    // Do something with `lastCapturedEventId` here

    return event;
  },
});

// After
Sentry.init({
  beforeSend(event, hint) {
    const lastCapturedEventId = event.event_id;

    // Do something with `lastCapturedEventId` here

    return event;
  },
});
```

## Deprecated fields on `Span` and `Transaction`

In v8, the Span class is heavily reworked. The following properties & methods are thus deprecated:

- `span.toContext()`: Access the fields directly instead.
- `span.updateWithContext(newSpanContext)`: Update the fields directly instead.
- `span.setName(newName)`: Use `span.updateName(newName)` instead.
- `span.toTraceparent()`: use `spanToTraceHeader(span)` util instead.
- `span.getTraceContext()`: Use `spanToTraceContext(span)` utility function instead.
- `span.sampled`: Use `span.isRecording()` instead.
- `span.spanId`: Use `span.spanContext().spanId` instead.
- `span.parentSpanId`: Use `spanToJSON(span).parent_span_id` instead.
- `span.traceId`: Use `span.spanContext().traceId` instead.
- `span.name`: Use `spanToJSON(span).description` instead.
- `span.description`: Use `spanToJSON(span).description` instead.
- `span.getDynamicSamplingContext`: Use `getDynamicSamplingContextFromSpan` utility function instead.
- `span.tags`: Set tags on the surrounding scope instead, or use attributes.
- `span.data`: Use `spanToJSON(span).data` instead.
- `span.setTag()`: Use `span.setAttribute()` instead or set tags on the surrounding scope.
- `span.setData()`: Use `span.setAttribute()` instead.
- `span.instrumenter` This field was removed and will be replaced internally.
- `span.transaction`: Use `getRootSpan` utility function instead.
- `span.spanRecorder`: Span recording will be handled internally by the SDK.
- `span.status`: Use `.setStatus` to set or update and `spanToJSON()` to read the span status.
- `span.op`: Use `startSpan` functions to set, `setAttribute()` to update and `spanToJSON` to read the span operation.
- `span.isSuccess`: Use `spanToJSON(span).status === 'ok'` instead.
- `transaction.setMetadata()`: Use attributes instead, or set data on the scope.
- `transaction.metadata`: Use attributes instead, or set data on the scope.
- `transaction.setContext()`: Set context on the surrounding scope instead.
- `transaction.setMeasurement()`: Use `Sentry.setMeasurement()` instead. In v8, setting measurements will be limited to
  the currently active root span.
- `transaction.setName()`: Set the name with `.updateName()` and the source with `.setAttribute()` instead.
- `span.startTimestamp`: use `spanToJSON(span).start_timestamp` instead. You cannot update this anymore in v8.
- `span.endTimestamp`: use `spanToJSON(span).timestamp` instead. You cannot update this anymore in v8. You can pass a
  custom end timestamp to `span.end(endTimestamp)`.

## Deprecate `pushScope` & `popScope` in favor of `withScope`

Instead of manually pushing/popping a scope, you should use `Sentry.withScope(callback: (scope: Scope))` instead.

## Deprecate `configureScope` in favor of using `getCurrentScope()`

Instead of updating the scope in a callback via `configureScope()`, you should access it via `getCurrentScope()` and
configure it directly:

```js
Sentry.getCurrentScope().setTag('xx', 'yy');
```

## Deprecate `addGlobalEventProcessor` in favor of `addEventProcessor`

Instead of using `addGlobalEventProcessor`, you should use `addEventProcessor` which does not add the event processor
globally, but to the current client.

For the vast majority of cases, the behavior of these should be the same. Only in the case where you have multiple
clients will this differ - but you'll likely want to add event processors per-client then anyhow, not globally.

In v8, we will remove the global event processors overall, as that allows us to avoid keeping global state that is not
necessary.

## Deprecate `extractTraceParentData` export from `@sentry/core` & downstream packages

Instead, import this directly from `@sentry/utils`.

Generally, in most cases you should probably use `continueTrace` instead, which abstracts this away from you and handles
scope propagation for you.

## Deprecate `lastEventId()`

Instead, if you need the ID of a recently captured event, we recommend using `beforeSend` instead:

```ts
import * as Sentry from '@sentry/browser';

Sentry.init({
  dsn: '__DSN__',
  beforeSend(event, hint) {
    const lastCapturedEventId = event.event_id;

    // Do something with `lastCapturedEventId` here

    return event;
  },
});
```

## Deprecate `timestampWithMs` export - #7878

The `timestampWithMs` util is deprecated in favor of using `timestampInSeconds`.

## `addTracingExtensions` replaces `addExtensionMethods` (since 7.46.0)

Since the deprecation of `@sentry/tracing`, tracing extensions are now added by calling `addTracingExtensions` which is
exported from all framework SDKs.

```js
// Before
import * as Sentry from '@sentry/browser';
import { addExtensionMethods } from '@sentry/tracing';

Sentry.init({
  dsn: '__DSN__',
  tracesSampleRate: 1.0,
});

addExtensionMethods();

// After
import * as Sentry from '@sentry/browser';

Sentry.init({
  dsn: '__DSN__',
  tracesSampleRate: 1.0,
});

Sentry.addTracingExtensions();
```

## Remove requirement for `@sentry/tracing` package (since 7.46.0)

With `7.46.0` you no longer require the `@sentry/tracing` package to use tracing and performance monitoring with the
Sentry JavaScript SDKs. The `@sentry/tracing` package will be removed in a future major release, but can still be used
in the meantime.

#### Browser:

```js
// Before
import * as Sentry from '@sentry/browser';
import { BrowserTracing } from '@sentry/tracing';

Sentry.init({
  dsn: '__DSN__',
  tracesSampleRate: 1.0,
  integrations: [new BrowserTracing()],
});

// After
import * as Sentry from '@sentry/browser';

Sentry.init({
  dsn: '__DSN__',
  tracesSampleRate: 1.0,
  integrations: [new Sentry.BrowserTracing()],
});
```

#### Node:

```js
// Before
const Sentry = require('@sentry/node');
require('@sentry/tracing');

Sentry.init({
  dsn: '__DSN__',
  tracesSampleRate: 1.0,
});

// After
const Sentry = require('@sentry/node');

Sentry.init({
  dsn: '__DSN__',
  tracesSampleRate: 1.0,
  integrations: [
    // Automatically instrument Node.js libraries and frameworks
    ...Sentry.autoDiscoverNodePerformanceMonitoringIntegrations(),
  ],
});
```

**Note:** If you imported `stripUrlQueryAndFragment` from `@sentry/tracing`, you'll need to import it from
`@sentry/utils`, once you remove `@sentry/tracing`.

## Replay options changed (since 7.35.0) - #6645

Some options for replay have been deprecated in favor of new APIs. See
[Replay Migration docs](./packages/replay/MIGRATION.md#upgrading-replay-from-7340-to-7350) for details.

## Renaming of Next.js wrapper methods (since 7.31.0) - #6790

We updated the names of the functions to wrap data fetchers and API routes to better reflect what they are doing. The
old methods can still be used but are deprecated and will be removed in the next major update of the SDK.

Following function names were updated:

- `withSentryAPI` was renamed to `wrapApiHandlerWithSentry`
- `withSentryGetServerSideProps` was renamed to `wrapGetServerSidePropsWithSentry`
- `withSentryGetStaticProps` was renamed to `wrapGetStaticPropsWithSentry`
- `withSentryServerSideGetInitialProps` was renamed to `wrapGetInitialPropsWithSentry`
- `withSentryServerSideAppGetInitialProps` was renamed to `wrapAppGetInitialPropsWithSentry`
- `withSentryServerSideDocumentGetInitialProps` was renamed to `wrapDocumentGetInitialPropsWithSentry`
- `withSentryServerSideErrorGetInitialProps` was renamed to `wrapErrorGetInitialPropsWithSentry`

## Deprecated `tracingOrigins` (since 7.19.0) - #6176

The `tracingOrigins` option is deprecated in favor of using `shouldCreateSpanForRequest` and `tracePropagationTargets`.

## Deprecate `componentTrackingPreprocessor` in Svelte SDK (since 7.16.0) - #5936

This release adds the `withSentryConfig` feature to the Svelte SDK. It replaces the now deprecated Svelte
`componentTrackingPreprocessor` which will be removed in the next major release.

## Deprecate `getGlobalObject` in `@sentry/utils` (since 7.16.0) - #5949

This is no longer used.

## Deprecate @sentry/hub (since 7.15.0) - #5823

This release deprecates `@sentry/hub` and all of it's exports. All of the `@sentry/hub` exports have moved to
`@sentry/core`. `@sentry/hub` will be removed in the next major release.

# Upgrading Sentry Replay (beta, 7.24.0)

For details on upgrading Replay in its beta phase, please view the
[dedicated Replay MIGRATION docs](./packages/replay/MIGRATION.md).

# Upgrading from 6.x to 7.x

The main goal of version 7 is to reduce bundle size. This version is breaking because we removed deprecated APIs,
upgraded our build tooling, and restructured npm package contents. Below we will outline all the breaking changes you
should consider when upgrading.

**TL;DR** If you only use basic features of Sentry, or you simply copy & pasted the setup examples from our docs, here's
what changed for you:

- If you installed additional Sentry packages, such as`@sentry/tracing` alongside your Sentry SDK (e.g. `@sentry/react`
  or `@sentry/node`), make sure to upgrade all of them to version 7.
- Our CDN bundles are now ES6 - you will need to [reconfigure your script tags](#renaming-of-cdn-bundles) if you want to
  keep supporting ES5 and IE11 on the new SDK version.
- Distributed CommonJS files will be ES6. Use a transpiler if you need to support old node versions.
- We bumped the TypeScript version we generate our types with to 3.8.3. Please check if your TypeScript projects using
  TypeScript version 3.7 or lower still compile. Otherwise, upgrade your TypeScript version.
- `whitelistUrls` and `blacklistUrls` have been renamed to `allowUrls` and `denyUrls` in the `Sentry.init()` options.
- The `UserAgent` integration is now called `HttpContext`.
- If you are using Performance Monitoring and with tracing enabled, you might have to
  [make adjustments to your server's CORS settings](#propagation-of-baggage-header)

## Dropping Support for Node.js v6

Node.js version 6 has reached end of life in April 2019. For Sentry JavaScript SDK version 7, we will no longer be
supporting version 6 of Node.js.

As far as SDK development goes, dropping support means no longer running integration tests for Node.js version 6, and
also no longer handling edge cases specific to version 6. Running the new SDK version on Node.js v6 is therefore highly
discouraged.

## Removal of `@sentry/minimal`

The `@sentry/minimal` package was deleted and it's functionality was moved to `@sentry/hub`. All exports from
`@sentry/minimal` should be available in `@sentry/hub` other than `_callOnClient` function which was removed.

```ts
// New in v7:
import { addBreadcrumb, captureException, configureScope, setTag } from '@sentry/hub';

// Before:
import { addBreadcrumb, captureException, configureScope, setTag } from '@sentry/minimal';
```

## Explicit Client Options

In v7, we've updated the `Client` to have options separate from the options passed into `Sentry.init`. This means that
constructing a client now requires 3 options: `integrations`, `transport` and `stackParser`. These can be customized as
you see fit.

```ts
import { BrowserClient, defaultStackParser, defaultIntegrations, makeFetchTransport } from '@sentry/browser';

// New in v7:
const client = new BrowserClient({
  transport: makeFetchTransport,
  stackParser: defaultStackParser,
  integrations: defaultIntegrations,
});

// Before:
const client = new BrowserClient();
```

Since you now explicitly pass in the dependencies of the client, you can also tree-shake out dependencies that you do
not use this way. For example, you can tree-shake out the SDK's default integrations and only use the ones that you want
like so:

```ts
import {
  BrowserClient,
  Breadcrumbs,
  Dedupe,
  defaultStackParser,
  GlobalHandlers,
  Integrations,
  makeFetchTransport,
  LinkedErrors,
} from '@sentry/browser';

// New in v7:
const client = new BrowserClient({
  transport: makeFetchTransport,
  stackParser: defaultStackParser,
  integrations: [new Breadcrumbs(), new GlobalHandlers(), new LinkedErrors(), new Dedupe()],
});
```

## Removal Of Old Platform Integrations From `@sentry/integrations` Package

The following classes will be removed from the `@sentry/integrations` package and can no longer be used:

- `Angular`
- `Ember`
- `Vue`

These classes have been superseded and were moved into their own packages, `@sentry/angular`, `@sentry/ember`, and
`@sentry/vue` in a previous version. Refer to those packages if you want to integrate Sentry into your Angular, Ember,
or Vue application.

## Moving To ES6 For CommonJS Files

From version 7 onwards, the CommonJS files in Sentry JavaScript SDK packages will use ES6.

If you need to support Internet Explorer 11 or old Node.js versions, we recommend using a preprocessing tool like
[Babel](https://babeljs.io/) to convert Sentry packages to ES5.

## Renaming Of CDN Bundles

CDN bundles will be ES6 by default. Files that followed the naming scheme `bundle.es6.min.js` were renamed to
`bundle.min.js` and any bundles using ES5 (files without `.es6`) turned into `bundle.es5.min.js`.

See our [docs on CDN bundles](https://docs.sentry.io/platforms/javascript/install/cdn/) for more information.

## Restructuring Of Package Content

Up until v6.x, we have published our packages on npm with the following structure:

- `build` folder contained CDN bundles
- `dist` folder contained CommonJS files and TypeScript declarations
- `esm` folder contained ESM files and TypeScript declarations

Moving forward the JavaScript SDK packages will generally have the following structure:

- `cjs` folder contains CommonJS files
- `esm` folder contains ESM files
- `types` folder contains TypeScript declarations

**CDN bundles of version 7 or higher will no longer be distributed through our npm package.** This means that most
third-party CDNs like [unpkg](https://unpkg.com/) or [jsDelivr](https://www.jsdelivr.com/) will also not provide them.

If you depend on any specific files in a Sentry JavaScript npm package, you will most likely need to update their
references. For example, imports on `@sentry/browser/dist/client` will become `@sentry/browser/cjs/client`. However,
directly importing from specific files is discouraged.

## Removing the `API` class from `@sentry/core`

The internal `API` class was removed in favor of using client options explicitly.

```js
// New in v7:
import {
  initAPIDetails,
  getEnvelopeEndpointWithUrlEncodedAuth,
  getStoreEndpointWithUrlEncodedAuth,
} from '@sentry/core';

const client = getCurrentHub().getClient();
const dsn = client.getDsn();
const options = client.getOptions();
const envelopeEndpoint = getEnvelopeEndpointWithUrlEncodedAuth(dsn, options.tunnel);

// Before:
import { API } from '@sentry/core';

const api = new API(dsn, metadata, tunnel);
const dsn = api.getDsn();
const storeEndpoint = api.getStoreEndpointWithUrlEncodedAuth();
const envelopeEndpoint = api.getEnvelopeEndpointWithUrlEncodedAuth();
```

## Transport Changes

The `Transport` API was simplified and some functionality (e.g. APIDetails and client reports) was refactored and moved
to the Client. To send data to Sentry, we switched from the previously used
[Store endpoint](https://develop.sentry.dev/sdk/store/) to the
[Envelopes endpoint](https://develop.sentry.dev/sdk/envelopes/).

This example shows the new v7 and the v6 Transport API:

```js
// New in v7:
export interface Transport {
  /* Sends an envelope to the Envelope endpoint in Sentry */
  send(request: Envelope): PromiseLike<void>;
  /* Waits for all events to be sent or the timeout to expire, whichever comes first */
  flush(timeout?: number): PromiseLike<boolean>;
}

// Before:
export interface Transport {
  /* Sends the event to the Store endpoint in Sentry */
  sendEvent(event: Event): PromiseLike<Response>;
  /* Sends the session to the Envelope endpoint in Sentry */
  sendSession?(session: Session | SessionAggregates): PromiseLike<Response>;
  /* Waits for all events to be sent or the timeout to expire, whichever comes first */
  close(timeout?: number): PromiseLike<boolean>;
  /* Increment the counter for the specific client outcome */
  recordLostEvent?(type: Outcome, category: SentryRequestType): void;
}
```

### Custom Transports

If you rely on a custom transport, you will need to make some adjustments to how it is created when migrating to v7.
Note that we changed our transports from a class-based to a functional approach, meaning that the previously class-based
transports are now created via functions. This also means that custom transports are now passed by specifying a factory
function in the `Sentry.init` options object instead passing the custom transport's class.

The following example shows how to create a custom transport in v7 vs. how it was done in v6:

```js
// New in v7:
import { BaseTransportOptions, Transport, TransportMakeRequestResponse, TransportRequest } from '@sentry/types';
import { createTransport } from '@sentry/core';

export function makeMyCustomTransport(options: BaseTransportOptions): Transport {
  function makeRequest(request: TransportRequest): PromiseLike<TransportMakeRequestResponse> {
    // this is where your sending logic goes
    const myCustomRequest = {
      body: request.body,
      url: options.url
    };
    // you define how `sendMyCustomRequest` works
    return sendMyCustomRequest(myCustomRequest).then(response => ({
      headers: {
        'x-sentry-rate-limits': response.headers.get('X-Sentry-Rate-Limits'),
        'retry-after': response.headers.get('Retry-After'),
      },
    }));
  }

  // `createTransport` takes care of rate limiting and flushing
  return createTransport(options, makeRequest);
}

Sentry.init({
  dsn: '...',
  transport: makeMyCustomTransport, // this function will be called when the client is initialized
  ...
})

// Before:
class MyCustomTransport extends BaseTransport {
  constructor(options: TransportOptions) {
    // initialize your transport here
    super(options);
  }

  public sendEvent(event: Event): PromiseLike<Response> {
    // this is where your sending logic goes
    // `url` is decoded from dsn in BaseTransport
    const myCustomRequest = createMyCustomRequestFromEvent(event, this.url);
    return sendMyCustomRequest(myCustomRequest).then(() => resolve({status: 'success'}));
  }

  public sendSession(session: Session): PromiseLike<Response> {...}
  // ...
}

Sentry.init({
  dsn: '...',
  transport: MyCustomTransport, // the constructor was called when the client was initialized
  ...
})
```

Overall, the new way of transport creation allows you to create your custom sending implementation without having to
deal with the conversion of events or sessions to envelopes. We recommend calling using the `createTransport` function
from `@sentry/core` as demonstrated in the example above which, besides creating the `Transport` object with your custom
logic, will also take care of rate limiting and flushing.

For a complete v7 transport implementation, take a look at our
[browser fetch transport](https://github.com/getsentry/sentry-javascript/blob/ebc938a03d6efe7d0c4bbcb47714e84c9a566a9c/packages/browser/src/transports/fetch.ts#L1-L34).

### Node Transport Changes

To clean up the options interface, we now require users to pass down transport related options under the
`transportOptions` key. The options that were changed were `caCerts`, `httpProxy`, and `httpsProxy`. In addition,
`httpProxy` and `httpsProxy` were unified to a single option under the `transportOptions` key, `proxy`.

```ts
// New in v7:
Sentry.init({
  dsn: '...',
  transportOptions: {
    caCerts: getMyCaCert(),
    proxy: 'http://example.com',
  },
});

// Before:
Sentry.init({
  dsn: '...',
  caCerts: getMyCaCert(),
  httpsProxy: 'http://example.com',
});
```

## Enum Changes

Given that enums have a high bundle-size impact, our long term goal is to eventually remove all enums from the SDK in
favor of string literals.

### Removed Enums

- The previously deprecated enum `Status` was removed (see
  [#4891](https://github.com/getsentry/sentry-javascript/pull/4891)).
- The previously deprecated internal-only enum `RequestSessionStatus` was removed (see
  [#4889](https://github.com/getsentry/sentry-javascript/pull/4889)) in favor of string literals.
- The previously deprecated internal-only enum `SessionStatus` was removed (see
  [#4890](https://github.com/getsentry/sentry-javascript/pull/4890)) in favor of string literals.

### Deprecated Enums

The two enums `SpanStatus`, and `Severity` remain deprecated, as we decided to limit the number of high-impact breaking
changes in v7. They will be removed in the next major release which is why we strongly recommend moving to the
corresponding string literals. Here's how to adjust [`Severity`](#severity-severitylevel-and-severitylevels) and
[`SpanStatus`](#spanstatus).

## Session Changes

Note: These changes are not relevant for the majority of Sentry users but if you are building an SDK on top of the
Javascript SDK, you might need to make some adaptions. The internal `Session` class was refactored and replaced with a
more functional approach in [#5054](https://github.com/getsentry/sentry-javascript/pull/5054). Instead of the class, we
now export a `Session` interface from `@sentry/types` and three utility functions to create and update a `Session`
object from `@sentry/hub`. This short example shows what has changed and how to deal with the new functions:

```js
// New in v7:
import { makeSession, updateSession, closeSession } from '@sentry/hub';

const session = makeSession({ release: 'v1.0' });
updateSession(session, { environment: 'prod' });
closeSession(session, 'ok');

// Before:
import { Session } from '@sentry/hub';

const session = new Session({ release: 'v1.0' });
session.update({ environment: 'prod' });
session.close('ok');
```

## Propagation of Baggage Header

We introduced a new way of propagating tracing and transaction-related information between services. This change adds
the [`baggage` HTTP header](https://www.w3.org/TR/baggage/) to outgoing requests if the instrumentation of requests is
enabled. Since this adds a header to your HTTP requests, you might need to adjust your Server's CORS settings to allow
this additional header. Take a look at the
[Sentry docs](https://docs.sentry.io/platforms/javascript/performance/connect-services/#navigation-and-other-xhr-requests)
for more in-depth instructions what to change.

## General API Changes

For our efforts to reduce bundle size of the SDK we had to remove and refactor parts of the package which introduced a
few changes to the API:

- Remove support for deprecated `@sentry/apm` package. `@sentry/tracing` should be used instead.
- Remove deprecated `user` field from DSN. `publicKey` should be used instead.
- Remove deprecated `whitelistUrls` and `blacklistUrls` options from `Sentry.init`. They have been superseded by
  `allowUrls` and `denyUrls` specifically. See
  [our docs page on inclusive language](https://develop.sentry.dev/inclusion/) for more details.
- Gatsby SDK: Remove `Sentry` from `window` object.
- Remove deprecated `Status`, `SessionStatus`, and `RequestSessionStatus` enums. These were only part of an internal
  API. If you are using these enums, we encourage you to to look at
  [b177690d](https://github.com/getsentry/sentry-javascript/commit/b177690d89640aef2587039113c614672c07d2be),
  [5fc3147d](https://github.com/getsentry/sentry-javascript/commit/5fc3147dfaaf1a856d5923e4ba409479e87273be), and
  [f99bdd16](https://github.com/getsentry/sentry-javascript/commit/f99bdd16539bf6fac14eccf1a974a4988d586b28) to to see
  the changes we've made to our code as result. We generally recommend using string literals instead of the removed
  enums.
- Remove 'critical' severity.
- Remove deprecated `getActiveDomain` method and `DomainAsCarrier` type from `@sentry/hub`.
- Rename `registerRequestInstrumentation` to `instrumentOutgoingRequests` in `@sentry/tracing`.
- Remove `Backend` and port its functionality into `Client` (see
  [#4911](https://github.com/getsentry/sentry-javascript/pull/4911) and
  [#4919](https://github.com/getsentry/sentry-javascript/pull/4919)). `Backend` was an unnecessary abstraction which is
  not present in other Sentry SDKs. For the sake of reducing complexity, increasing consistency with other Sentry SDKs
  and decreasing bundle-size, `Backend` was removed.
- Remove support for Opera browser pre v15.
- Rename `UserAgent` integration to `HttpContext`. (see
  [#5027](https://github.com/getsentry/sentry-javascript/pull/5027))
- Remove `SDK_NAME` export from `@sentry/browser`, `@sentry/node`, `@sentry/tracing` and `@sentry/vue` packages.
- Removed `eventStatusFromHttpCode` to save on bundle size.
- Replace `BrowserTracing` `maxTransactionDuration` option with `finalTimeout` option
- Removed `ignoreSentryErrors` option from AWS lambda SDK. Errors originating from the SDK will now _always_ be caught
  internally.
- Removed `Integrations.BrowserTracing` export from `@sentry/nextjs`. Please import `BrowserTracing` from
  `@sentry/nextjs` directly.
- Removed static `id` property from `BrowserTracing` integration.
- Removed usage of deprecated `event.stacktrace` field

## Sentry Angular SDK Changes

The Sentry Angular SDK (`@sentry/angular`) is now compiled with the Angular compiler (see
[#4641](https://github.com/getsentry/sentry-javascript/pull/4641)). This change was necessary to fix a long-lasting bug
in the SDK (see [#3282](https://github.com/getsentry/sentry-javascript/issues/3282)): `TraceDirective` and `TraceModule`
can now be used again without risking an application compiler error or having to disable AOT compilation.

### Angular Version Compatibility

As in v6, we continue to list Angular 10-13 in our peer dependencies, meaning that these are the Angular versions we
officially support. If you are using v7 with Angular <10 in your project and you experience problems, we recommend
staying on the latest 6.x version until you can upgrade your Angular version. As v7 of our SDK is compiled with the
Angular 10 compiler and we upgraded our Typescript version, the SDK will work with Angular 10 and above. Tests have
shown that Angular 9 seems to work as well (use at your own risk) but we recommend upgrading to a more recent Angular
version.

### Import Changes

Due to the compiler change, our NPM package structure changed as well as it now conforms to the
[Angular Package Format v10](https://docs.google.com/document/d/1uh2D6XqaGh2yjjXwfF4SrJqWl1MBhMPntlNBBsk6rbw/edit). In
case you're importing from specific paths other than `@sentry/angular` you will have to adjust these paths. As an
example, `import ... from '@sentry/angular/esm/injex.js'` should be changed to
`import ... from '@sentry/angular/esm2015/index.js'`. Generally, we strongly recommend only importing from
`@sentry/angular`.

# Upgrading from 6.17.x to 6.18.0

Version 6.18.0 deprecates the `frameContextLines` top-level option for the Node SDK. This option will be removed in an
upcoming major version. To migrate off of the top-level option, pass it instead to the new `ContextLines` integration.

```js
// New in 6.18.0
init({
  dsn: '__DSN__',
  integrations: [new ContextLines({ frameContextLines: 10 })],
});

// Before:
init({
  dsn: '__DSN__',
  frameContextLines: 10,
});
```

# Upgrading from 6.x to 6.17.x

You only need to make changes when migrating to `6.17.x` if you are using our internal `Dsn` class. Our internal API
class and typescript enums were deprecated, so we recommend you migrate them as well.

The internal `Dsn` class was removed in `6.17.0`. For additional details, you can look at the
[PR where this change happened](https://github.com/getsentry/sentry-javascript/pull/4325). To migrate, see the following
example.

```js
// New in 6.17.0:
import { dsnToString, makeDsn } from '@sentry/utils';

const dsn = makeDsn(process.env.SENTRY_DSN);
console.log(dsnToString(dsn));

// Before:
import { Dsn } from '@sentry/utils';

const dsn = new Dsn(process.env.SENTRY_DSN);
console.log(dsn.toString());
```

The internal API class was deprecated, and will be removed in the next major release. More details can be found in the
[PR that made this change](https://github.com/getsentry/sentry-javascript/pull/4281). To migrate, see the following
example.

```js
// New in 6.17.0:
import {
  initAPIDetails,
  getEnvelopeEndpointWithUrlEncodedAuth,
  getStoreEndpointWithUrlEncodedAuth,
} from '@sentry/core';

const dsn = initAPIDetails(dsn, metadata, tunnel);
const dsn = api.dsn;
const storeEndpoint = getStoreEndpointWithUrlEncodedAuth(api.dsn);
const envelopeEndpoint = getEnvelopeEndpointWithUrlEncodedAuth(api.dsn, api.tunnel);

// Before:
import { API } from '@sentry/core';

const api = new API(dsn, metadata, tunnel);
const dsn = api.getDsn();
const storeEndpoint = api.getStoreEndpointWithUrlEncodedAuth();
const envelopeEndpoint = api.getEnvelopeEndpointWithUrlEncodedAuth();
```

## Enum changes

The enums `Status`, `SpanStatus`, and `Severity` were deprecated, and we've detailed how to migrate away from them
below. We also deprecated the `TransactionMethod`, `Outcome` and `RequestSessionStatus` enums, but those are
internal-only APIs. If you are using them, we encourage you to take a look at the corresponding PRs to see how we've
changed our code as a result.

- `TransactionMethod`: https://github.com/getsentry/sentry-javascript/pull/4314
- `Outcome`: https://github.com/getsentry/sentry-javascript/pull/4315
- `RequestSessionStatus`: https://github.com/getsentry/sentry-javascript/pull/4316

#### Status

We deprecated the `Status` enum in `@sentry/types` and it will be removed in the next major release. We recommend using
string literals to save on bundle size. [PR](https://github.com/getsentry/sentry-javascript/pull/4298). We also removed
the `Status.fromHttpCode` method. This was done to save on bundle size.

```js
// New in 6.17.0:
import { eventStatusFromHttpCode } from '@sentry/utils';

const status = eventStatusFromHttpCode(500);

// Before:
import { Status } from '@sentry/types';

const status = Status.fromHttpCode(500);
```

#### SpanStatus

We deprecated the `Status` enum in `@sentry/tracing` and it will be removed in the next major release. We recommend
using string literals to save on bundle size. [PR](https://github.com/getsentry/sentry-javascript/pull/4299). We also
removed the `SpanStatus.fromHttpCode` method. This was done to save on bundle size.

```js
// New in 6.17.0:
import { spanStatusfromHttpCode } from '@sentry/tracing';

const status = spanStatusfromHttpCode(403);

// Before:
import { SpanStatus } from '@sentry/tracing';

const status = SpanStatus.fromHttpCode(403);
```

#### Severity, SeverityLevel, and SeverityLevels

We deprecated the `Severity` enum in `@sentry/types` and it will be removed in the next major release. We recommend
using string literals (typed as `SeverityLevel`) to save on bundle size.

```js
// New in 6.17.5:
import { SeverityLevel } from '@sentry/types';

const levelA = "error" as SeverityLevel;

const levelB: SeverityLevel = "error"

// Before:
import { Severity, SeverityLevel } from '@sentry/types';

const levelA = Severity.error;

const levelB: SeverityLevel = "error"
```

# Upgrading from 4.x to 5.x/6.x

In this version upgrade, there are a few breaking changes. This guide should help you update your code accordingly.

## Integrations

We moved optional integrations into their own package, called `@sentry/integrations`. Also, we made a few default
integrations now optional. This is probably the biggest breaking change regarding the upgrade.

Integrations that are now opt-in and were default before:

- Dedupe (responsible for sending the same error only once)
- ExtraErrorData (responsible for doing fancy magic, trying to extract data out of the error object using any
  non-standard keys)

Integrations that were pluggable/optional before, that also live in this package:

- Angular (browser)
- Debug (browser/node)
- Ember (browser)
- ReportingObserver (browser)
- RewriteFrames (browser/node)
- Transaction (browser/node)
- Vue (browser)

### How to use `@sentry/integrations`?

Lets start with the approach if you install `@sentry/browser` / `@sentry/node` with `npm` or `yarn`.

Given you have a `Vue` application running, in order to use the `Vue` integration you need to do the following:

With `4.x`:

```js
import * as Sentry from '@sentry/browser';

Sentry.init({
  dsn: '___PUBLIC_DSN___',
  integrations: [
    new Sentry.Integrations.Vue({
      Vue,
      attachProps: true,
    }),
  ],
});
```

With `5.x` you need to install `@sentry/integrations` and change the import.

```js
import * as Sentry from '@sentry/browser';
import * as Integrations from '@sentry/integrations';

Sentry.init({
  dsn: '___PUBLIC_DSN___',
  integrations: [
    new Integrations.Vue({
      Vue,
      attachProps: true,
    }),
  ],
});
```

In case you are using the CDN version or the Loader, we provide a standalone file for every integration, you can use it
like this:

```html
<!-- Note that we now also provide a es6 build only -->
<!-- <script src="https://browser.sentry-cdn.com/5.0.0/bundle.es6.min.js" crossorigin="anonymous"></script> -->
<script src="https://browser.sentry-cdn.com/5.0.0/bundle.min.js" crossorigin="anonymous"></script>

<!-- If you include the integration it will be available under Sentry.Integrations.Vue -->
<script src="https://browser.sentry-cdn.com/5.0.0/vue.min.js" crossorigin="anonymous"></script>

<script>
  Sentry.init({
    dsn: '___PUBLIC_DSN___',
    integrations: [
      new Sentry.Integrations.Vue({
        Vue,
        attachProps: true,
      }),
    ],
  });
</script>
```

## New Scope functions

We realized how annoying it is to set a whole object using `setExtra`, so there are now a few new methods on the
`Scope`.

```typescript
setTags(tags: { [key: string]: string | number | boolean | null | undefined }): this;
setExtras(extras: { [key: string]: any }): this;
clearBreadcrumbs(): this;
```

So you can do this now:

```js
// New in 5.x setExtras
Sentry.withScope(scope => {
  scope.setExtras(errorInfo);
  Sentry.captureException(error);
});

// vs. 4.x
Sentry.withScope(scope => {
  Object.keys(errorInfo).forEach(key => {
    scope.setExtra(key, errorInfo[key]);
  });
  Sentry.captureException(error);
});
```

## Less Async API

We removed a lot of the internal async code since in certain situations it generated a lot of memory pressure. This
really only affects you if you where either using the `BrowserClient` or `NodeClient` directly.

So all the `capture*` functions now instead of returning `Promise<Response>` return `string | undefined`. `string` in
this case is the `event_id`, in case the event will not be sent because of filtering it will return `undefined`.

## `close` vs. `flush`

In `4.x` we had both `close` and `flush` on the `Client` draining the internal queue of events, helpful when you were
using `@sentry/node` on a serverless infrastructure.

Now `close` and `flush` work similar, with the difference that if you call `close` in addition to returning a `Promise`
that you can await it also **disables** the client so it will not send any future events.

# Migrating from `raven-js` to `@sentry/browser`

https://docs.sentry.io/platforms/javascript/#browser-table Here are some examples of how the new SDKs work. Please note
that the API for all JavaScript SDKs is the same.

#### Installation

> [Docs](https://docs.sentry.io/platforms/javascript/#connecting-the-sdk-to-sentry)

_Old_:

```js
Raven.config('___PUBLIC_DSN___', {
  release: '1.3.0',
}).install();
```

_New_:

```js
Sentry.init({
  dsn: '___PUBLIC_DSN___',
  release: '1.3.0',
});
```

#### Set a global tag

> [Docs](https://docs.sentry.io/platforms/javascript/#tagging-events)

_Old_:

```js
Raven.setTagsContext({ key: 'value' });
```

_New_:

```js
Sentry.setTag('key', 'value');
```

#### Set user context

_Old_:

```js
Raven.setUserContext({
  id: '123',
  email: 'david@example.com',
});
```

_New_:

```js
Sentry.setUser({
  id: '123',
  email: 'david@example.com',
});
```

#### Capture custom exception

> A scope must now be sent around a capture to add extra information.
> [Docs](https://docs.sentry.io/platforms/javascript/#unsetting-context)

_Old_:

```js
try {
  throwingFunction();
} catch (e) {
  Raven.captureException(e, { extra: { debug: false } });
}
```

_New_:

```js
try {
  throwingFunction();
} catch (e) {
  Sentry.withScope(scope => {
    scope.setExtra('debug', false);
    Sentry.captureException(e);
  });
}
```

#### Capture a message

> A scope must now be sent around a capture to add extra information.
> [Docs](https://docs.sentry.io/platforms/javascript/#unsetting-context)

_Old_:

```js
Raven.captureMessage('test1', 'info');
Raven.captureMessage('test2', 'info', { extra: { debug: false } });
```

_New_:

```js
Sentry.captureMessage('test1', 'info');
Sentry.withScope(scope => {
  scope.setExtra('debug', false);
  Sentry.captureMessage('test2', 'info');
});
```

#### Breadcrumbs

> [Docs](https://docs.sentry.io/platforms/javascript/#breadcrumbs)

_Old_:

```js
Raven.captureBreadcrumb({
  message: 'Item added to shopping cart',
  category: 'action',
  data: {
    isbn: '978-1617290541',
    cartSize: '3',
  },
});
```

_New_:

```js
Sentry.addBreadcrumb({
  message: 'Item added to shopping cart',
  category: 'action',
  data: {
    isbn: '978-1617290541',
    cartSize: '3',
  },
});
```

### Ignoring Urls

> 'ignoreUrls' was renamed to 'denyUrls'. 'ignoreErrors', which has a similar name was not renamed.
> [Docs](https://docs.sentry.io/error-reporting/configuration/?platform=browser#deny-urls) and
> [Decluttering Sentry](https://docs.sentry.io/platforms/javascript/#decluttering-sentry)

_Old_:

```js
Raven.config('___PUBLIC_DSN___', {
  ignoreUrls: ['https://www.baddomain.com', /graph\.facebook\.com/i],
});
```

_New_:

```js
Sentry.init({
  denyUrls: ['https://www.baddomain.com', /graph\.facebook\.com/i],
});
```

### Ignoring Events (`shouldSendCallback`)

> `shouldSendCallback` was renamed to `beforeSend`
> ([#2253](https://github.com/getsentry/sentry-javascript/issues/2253)). Instead of returning `false`, you must return
> `null` to omit sending the event.
> [Docs](https://docs.sentry.io/error-reporting/configuration/filtering/?platform=browser#before-send)

_Old_:

```js
Raven.config('___PUBLIC_DSN___', {
  shouldSendCallback(event) {
    // Only send events that include user data
    if (event.user) {
      return true;
    }
    return false;
  },
});
```

_New_:

```js
Sentry.init({
  beforeSend(event) {
    if (event.user) {
      return event;
    }
    return null;
  },
});
```

### Modifying Events (`dataCallback`)

_Old_:

```js
Raven.config('___PUBLIC_DSN___', {
  dataCallback(event) {
    if (event.user) {
      // Don't send user's email address
      delete event.user.email;
    }
    return event;
  },
});
```

_New_:

```js
Sentry.init({
  beforeSend(event) {
    if (event.user) {
      delete event.user.email;
    }
    return event;
  },
});
```

### Attaching Stacktraces

> 'stacktrace' was renamed to 'attachStacktrace'.
> [Docs](https://docs.sentry.io/error-reporting/configuration/?platform=browser#attach-stacktrace)

_Old_:

```js
Raven.config('___PUBLIC_DSN___', {
  stacktrace: true,
});
```

_New_:

```js
Sentry.init({
  attachStacktrace: true,
});
```

### Disabling Promises Handling

_Old_:

```js
Raven.config('___PUBLIC_DSN___', {
  captureUnhandledRejections: false,
});
```

_New_:

```js
Sentry.init({
  integrations: [
    new Sentry.Integrations.GlobalHandlers({
      onunhandledrejection: false,
    }),
  ],
});
```<|MERGE_RESOLUTION|>--- conflicted
+++ resolved
@@ -1,17 +1,15 @@
 # Upgrading from 7.x to 8.x
 
-<<<<<<< HEAD
 ## Removal of the `tracingOrigins` option
 
 After its deprecation in v7 the `tracingOrigins` option is now removed in favor of the `tracePropagationTargets` option.
 The `tracePropagationTargets` option should be set in the `Sentry.init()` options, or in your custom `Client`s option if
 you create them. The `tracePropagationTargets` option can no longer be set in the `browserTracingIntegration()` options.
-=======
+
 ## Dropping Support for React 15
 
 Sentry will no longer officially support React 15 in version 8. This means that React 15.x will be removed
 from`@sentry/react`'s peer dependencies.
->>>>>>> c2449789
 
 ## Removal of deprecated API in `@sentry/nextjs`
 
