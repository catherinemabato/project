--- conflicted
+++ resolved
@@ -62,11 +62,8 @@
         maxUrlLength: 250,
         stackTraceLimit: 50,
         autoBreadcrumbs: true,
-<<<<<<< HEAD
         noDefaultIgnoreErrors: false,
-=======
         instrument: true,
->>>>>>> 864fa390
         sampleRate: 1
     };
     this._ignoreOnError = 0;
