// Type definitions for Raven.js
// Project: https://github.com/getsentry/raven-js
// Definitions by: Santi Albo <https://github.com/santialbo/>, Benjamin Pannell <http://github.com/spartan563>

declare var Raven: Raven.RavenStatic;

export = Raven;

declare module Raven {
    interface RavenOptions {
        /** The log level associated with this event. Default: error */
        level?: LogLevel;

        /** The name of the logger used by Sentry. Default: javascript */
        logger?: string;

        /** The environment of the application you are monitoring with Sentry */
        environment?: string;

        /** The release version of the application you are monitoring with Sentry */
        release?: string;

        /** The name of the server or device that the client is running on */
        serverName?: string;

        /** List of messages to be filtered out before being sent to Sentry. */
        ignoreErrors?: (RegExp | string)[];

        /** Similar to ignoreErrors, but will ignore errors from whole urls patching a regex pattern. */
        ignoreUrls?: (RegExp | string)[];

        /** The inverse of ignoreUrls. Only report errors from whole urls matching a regex pattern. */
        whitelistUrls?: (RegExp | string)[];

        /** An array of regex patterns to indicate which urls are a part of your app. */
        includePaths?: (RegExp | string)[];

        /** Additional data to be tagged onto the error. */
        tags?: {
            [id: string]: string;
        };

        /** set to true to get the stack trace of your message */
        stacktrace?: boolean;

        extra?: any;

        /** In some cases you may see issues where Sentry groups multiple events together when they should be separate entities. In other cases, Sentry simply doesn’t group events together because they’re so sporadic that they never look the same. */
        fingerprint?: string[];

        /** A function which allows mutation of the data payload right before being sent to Sentry */
        dataCallback?: (data: any) => any;

        /** A callback function that allows you to apply your own filters to determine if the message should be sent to Sentry. */
        shouldSendCallback?: (data: any) => boolean;

        /** By default, Raven does not truncate messages. If you need to truncate characters for whatever reason, you may set this to limit the length. */
        maxMessageLength?: number;

        /** By default, Raven will truncate URLs as they appear in breadcrumbs and other meta interfaces to 250 characters in order to minimize bytes over the wire. This does *not* affect URLs in stack traces. */
        maxUrlLength?: number;

        /** Override the default HTTP data transport handler. */
        transport?: (options: RavenTransportOptions) => void;

        /** Append headers to the fetch or XMLHttpRequest request. Should be in a form of hash, were value can be string or function */
        headers?: {
            [key: string]: (string | Function);
        };

        /** `fetch` init parameters */
        fetchParameters?: {
            [key: string]: (string | Function);
        };

        /** Allow use of private/secretKey. */
        allowSecretKey?: boolean;

        /** Enables/disables instrumentation of globals. */
        instrument?: boolean | RavenInstrumentationOptions;

        /** Enables/disables automatic collection of breadcrumbs. */
        autoBreadcrumbs?: boolean | AutoBreadcrumbOptions;

        /** By default, Raven captures as many as 100 breadcrumb entries. If you find this too noisy, you can reduce this number by setting maxBreadcrumbs. Note that this number cannot be set higher than the default of 100. */
        maxBreadcrumbs?: number;

        /** A function that allows filtering or mutating breadcrumb payloads. Return false to throw away the breadcrumb. */
        breadcrumbCallback?: (data: any) => any;

        /**
         * A sampling rate to apply to events. A value of 0.0 will send no events, and a value of 1.0 will send all events (default).
         */
        sampleRate?: number;

        /**
         * By default, Raven.js attempts to suppress duplicate captured errors and messages that occur back-to-back. 
         * Such events are often triggered by rogue code (e.g. from a `setInterval` callback in a browser extension), 
         * are not actionable, and eat up your event quota.
         */
        allowDuplicates?: boolean
    }

    interface RavenInstrumentationOptions {
        tryCatch?: boolean;
    }

    interface RavenStatic {

        /** Raven.js version. */
        VERSION: string;

        Plugins: { [id: string]: RavenPlugin };

        /*
        * Allow Raven to be configured as soon as it is loaded
        * It uses a global RavenConfig = {dsn: '...', config: {}}
        *
        * @return undefined
        */
        afterLoad(): void;

        /*
        * Allow multiple versions of Raven to be installed.
        * Strip Raven from the global context and returns the instance.
        *
        * @return {Raven}
        */
        noConflict(): RavenStatic;

        /*
        * Configure Raven with a DSN and extra options
        *
        * @param {string} dsn The public Sentry DSN
        * @param {object} options Optional set of global options [optional]
        * @return {Raven}
        */
        config(dsn: string, options?: RavenOptions): RavenStatic;

        /*
        * Installs a global window.onerror error handler
        * to capture and report uncaught exceptions.
        * At this point, install() is required to be called due
        * to the way TraceKit is set up.
        *
        * @return {Raven}
        */
        install(): RavenStatic;

        /*
        * Adds a plugin to Raven
        *
        * @return {Raven}
        */
        addPlugin(plugin: RavenPlugin, ...pluginArgs: any[]): RavenStatic;

        /*
        * Wrap code within a context so Raven can capture errors
        * reliably across domains that is executed immediately.
        *
        * @param {object} options A specific set of options for this context [optional]
        * @param {function} func The callback to be immediately executed within the context
        * @param {array} args An array of arguments to be called with the callback [optional]
        */
        context(func: Function, ...args: any[]): void;
        context(options: RavenOptions, func: Function, ...args: any[]): void;

        /*
        * Wrap code within a context and returns back a new function to be executed
        *
        * @param {object} options A specific set of options for this context [optional]
        * @param {function} func The function to be wrapped in a new context
        * @return {function} The newly wrapped functions with a context
        */
        wrap(func: Function): Function;
        wrap(options: RavenOptions, func: Function): Function;
        wrap<T extends Function>(func: T): T;
        wrap<T extends Function>(options: RavenOptions, func: T): T;

        /*
        * Uninstalls the global error handler.
        *
        * @return {Raven}
        */
        uninstall(): RavenStatic;

        /*
        * Manually capture an exception and send it over to Sentry
        *
        * @param {error|ErrorEvent|string} ex An exception to be logged
        * @param {object} options A specific set of options for this error [optional]
        * @return {Raven}
        */
        captureException(ex: Error | ErrorEvent | string, options?: RavenOptions): RavenStatic;

        /*
        * Manually send a message to Sentry
        *
        * @param {string} msg A plain message to be captured in Sentry
        * @param {object} options A specific set of options for this message [optional]
        * @return {Raven}
        */
        captureMessage(msg: string, options?: RavenOptions): RavenStatic;

        /** Log a breadcrumb */
        captureBreadcrumb(crumb: Breadcrumb): RavenStatic;

        /*
        * Set/Clear a user to be sent along with the payload.
        *
        * @param {object} user An object representing user data [optional]
        *                 If user is undefined, the current user context will be removed.
        * @return {Raven}
        */
        setUserContext(user?: {
<<<<<<< HEAD
            [key: string]: string | number | boolean | null | void
=======
            id?: string;
            username?: string;
            email?: string;
>>>>>>> 6eda259f
        }): RavenStatic;

        /*
        * Merge extra attributes to be sent along with the payload.
        *
        * @param {object} context A set of data to be merged with the current extra context data [optional]
        *                 If context is undefined, the current extra context data will be removed.
        * @return {Raven}
        */
        setExtraContext(context?: Object): RavenStatic;

        /*
        * Merge tags to be sent along with the payload.
        *
        * @param {object} tags A set of data to be merged with the current tag context data [optional]
        *                 If tags is undefined, the current tag context data will be removed.
        * @return {Raven}
        */
        setTagsContext(tags?: Object): RavenStatic;

        /** Clear all of the context. */
        clearContext(): RavenStatic;

        /** Get a copy of the current context. This cannot be mutated.*/
        getContext(): Object;

        /** Override the default HTTP data transport handler. */
        setTransport(transportFunction: (options: RavenTransportOptions) => void): RavenStatic;

        /** Set environment of application */
        setEnvironment(environment: string): RavenStatic;

        /** Set release version of application */
        setRelease(release: string): RavenStatic;

        /** Get the latest raw exception that was captured by Raven.*/
        lastException(): Error;

        /** An event id is a globally unique id for the event that was just sent. This event id can be used to find the exact event from within Sentry. */
        lastEventId(): string;

        /** If you need to conditionally check if raven needs to be initialized or not, you can use the isSetup function. It will return true if Raven is already initialized. */
        isSetup(): boolean;

        /** Specify a function that allows mutation of the data payload right before being sent to Sentry. */
        setDataCallback(callback?: RavenCallback): RavenStatic;

        /** Specify a callback function that allows you to mutate or filter breadcrumbs when they are captured. */
        setBreadcrumbCallback(callback?: RavenCallback): RavenStatic;

        /** Specify a callback function that allows you to apply your own filters to determine if the message should be sent to Sentry. */
        setShouldSendCallback(callback?: RavenCallback): RavenStatic;

        /** Show Sentry user feedback dialog */
        showReportDialog(options?: Object): void;

        /*
         * Configure Raven DSN
         *
         * @param {string} dsn The public Sentry DSN
         */
        setDSN(dsn: string): void;
    }

    type RavenCallback = (data: any, orig?: (data: any) => any) => any | void;

    interface RavenTransportOptions {
        url: string;
        data: any;
        auth: {
            sentry_version: string;
            sentry_client: string;
            sentry_key: string;
        };
        onSuccess(): void;
        onError(error: Error & { request?: XMLHttpRequest }): void;
    }

    interface RavenPlugin {
        (raven: RavenStatic, ...args: any[]): RavenStatic;
    }

    interface Breadcrumb {
        message?: string;
        category?: string;
        level?: LogLevel;
        data?: any;
        type?: BreadcrumbType
    }

    type BreadcrumbType = "navigation" | "http";

    interface AutoBreadcrumbOptions {
        xhr?: boolean;
        console?: boolean;
        dom?: boolean;
        location?: boolean;
        sentry?: boolean;
    }

    type LogLevel = "critical" | "error" | "warning" | "info" | "debug" | "warn" | "log";
}<|MERGE_RESOLUTION|>--- conflicted
+++ resolved
@@ -213,13 +213,7 @@
         * @return {Raven}
         */
         setUserContext(user?: {
-<<<<<<< HEAD
             [key: string]: string | number | boolean | null | void
-=======
-            id?: string;
-            username?: string;
-            email?: string;
->>>>>>> 6eda259f
         }): RavenStatic;
 
         /*
