/* eslint-disable max-lines */
import type {
  Instrumenter,
  Measurements,
  Primitive,
  Span as SpanInterface,
  SpanAttributeValue,
  SpanAttributes,
  SpanContext,
  SpanContextData,
  SpanJSON,
  SpanOrigin,
  SpanTimeInput,
  TraceContext,
  Transaction,
} from '@sentry/types';
import { dropUndefinedKeys, logger, timestampInSeconds, uuid4 } from '@sentry/utils';

import { DEBUG_BUILD } from '../debug-build';
import { getMetricSummaryJsonForSpan } from '../metrics/metric-summary';
import {
  SEMANTIC_ATTRIBUTE_MEASUREMENTS,
  SEMANTIC_ATTRIBUTE_SENTRY_OP,
  SEMANTIC_ATTRIBUTE_SENTRY_ORIGIN,
} from '../semanticAttributes';
import { getRootSpan } from '../utils/getRootSpan';
import {
  TRACE_FLAG_NONE,
  TRACE_FLAG_SAMPLED,
  spanTimeInputToSeconds,
  spanToJSON,
  spanToTraceContext,
  spanToTraceHeader,
} from '../utils/spanUtils';
import type { SpanStatusType } from './spanstatus';
import { setHttpStatus } from './spanstatus';

/**
 * Keeps track of finished spans for a given transaction
 * @internal
 * @hideconstructor
 * @hidden
 */
export class SpanRecorder {
  public spans: Span[];

  private readonly _maxlen: number;

  public constructor(maxlen: number = 1000) {
    this._maxlen = maxlen;
    this.spans = [];
  }

  /**
   * This is just so that we don't run out of memory while recording a lot
   * of spans. At some point we just stop and flush out the start of the
   * trace tree (i.e.the first n spans with the smallest
   * start_timestamp).
   */
  public add(span: Span): void {
    if (this.spans.length > this._maxlen) {
      // eslint-disable-next-line deprecation/deprecation
      span.spanRecorder = undefined;
    } else {
      this.spans.push(span);
    }
  }
}

/**
 * Span contains all data about a span
 */
export class Span implements SpanInterface {
  /**
   * Tags for the span.
   * @deprecated Use `spanToJSON(span).atttributes` instead.
   */
  public tags: { [key: string]: Primitive };

  /**
   * Data for the span.
   * @deprecated Use `spanToJSON(span).atttributes` instead.
   */
  // eslint-disable-next-line @typescript-eslint/no-explicit-any
  public data: { [key: string]: any };

  /**
   * List of spans that were finalized
   *
   * @deprecated This property will no longer be public. Span recording will be handled internally.
   */
  public spanRecorder?: SpanRecorder;

  /**
   * @inheritDoc
   * @deprecated Use top level `Sentry.getRootSpan()` instead
   */
  public transaction?: Transaction;

  /**
   * The instrumenter that created this span.
   *
   * TODO (v8): This can probably be replaced by an `instanceOf` check of the span class.
   *            the instrumenter can only be sentry or otel so we can check the span instance
   *            to verify which one it is and remove this field entirely.
   *
   * @deprecated This field will be removed.
   */
  public instrumenter: Instrumenter;

  protected _traceId: string;
  protected _spanId: string;
  protected _parentSpanId?: string | undefined;
  protected _sampled: boolean | undefined;
  protected _name?: string | undefined;
  protected _attributes: SpanAttributes;
  /** Epoch timestamp in seconds when the span started. */
  protected _startTime: number;
  /** Epoch timestamp in seconds when the span ended. */
  protected _endTime?: number | undefined;
  /** Internal keeper of the status */
  protected _status?: SpanStatusType | string | undefined;
  protected _exclusiveTime?: number;

  private _logMessage?: string;

  /**
   * You should never call the constructor manually, always use `Sentry.startTransaction()`
   * or call `startChild()` on an existing span.
   * @internal
   * @hideconstructor
   * @hidden
   */
  public constructor(spanContext: SpanContext = {}) {
    this._traceId = spanContext.traceId || uuid4();
    this._spanId = spanContext.spanId || uuid4().substring(16);
    this._startTime = spanContext.startTimestamp || timestampInSeconds();
    // eslint-disable-next-line deprecation/deprecation
    this.tags = spanContext.tags ? { ...spanContext.tags } : {};
    // eslint-disable-next-line deprecation/deprecation
    this.data = spanContext.data ? { ...spanContext.data } : {};
    // eslint-disable-next-line deprecation/deprecation
    this.instrumenter = spanContext.instrumenter || 'sentry';

    this._attributes = {};
    this.setAttributes({
      [SEMANTIC_ATTRIBUTE_SENTRY_ORIGIN]: spanContext.origin || 'manual',
      [SEMANTIC_ATTRIBUTE_SENTRY_OP]: spanContext.op,
      ...spanContext.attributes,
    });

    // eslint-disable-next-line deprecation/deprecation
    this._name = spanContext.name || spanContext.description;

    if (spanContext.parentSpanId) {
      this._parentSpanId = spanContext.parentSpanId;
    }
    // We want to include booleans as well here
    if ('sampled' in spanContext) {
      this._sampled = spanContext.sampled;
    }
    if (spanContext.status) {
      this._status = spanContext.status;
    }
    if (spanContext.endTimestamp) {
      this._endTime = spanContext.endTimestamp;
    }
    if (spanContext.exclusiveTime) {
      this._exclusiveTime = spanContext.exclusiveTime;
    }
  }

  // This rule conflicts with another eslint rule :(
  /* eslint-disable @typescript-eslint/member-ordering */

  /**
   * An alias for `description` of the Span.
   * @deprecated Use `spanToJSON(span).description` instead.
   */
  public get name(): string {
    return this._name || '';
  }

  /**
   * Update the name of the span.
   * @deprecated Use `spanToJSON(span).description` instead.
   */
  public set name(name: string) {
    this.updateName(name);
  }

  /**
   * Get the description of the Span.
   * @deprecated Use `spanToJSON(span).description` instead.
   */
  public get description(): string | undefined {
    return this._name;
  }

  /**
   * Get the description of the Span.
   * @deprecated Use `spanToJSON(span).description` instead.
   */
  public set description(description: string | undefined) {
    this._name = description;
  }

  /**
   * The ID of the trace.
   * @deprecated Use `spanContext().traceId` instead.
   */
  public get traceId(): string {
    return this._traceId;
  }

  /**
   * The ID of the trace.
   * @deprecated You cannot update the traceId of a span after span creation.
   */
  public set traceId(traceId: string) {
    this._traceId = traceId;
  }

  /**
   * The ID of the span.
   * @deprecated Use `spanContext().spanId` instead.
   */
  public get spanId(): string {
    return this._spanId;
  }

  /**
   * The ID of the span.
   * @deprecated You cannot update the spanId of a span after span creation.
   */
  public set spanId(spanId: string) {
    this._spanId = spanId;
  }

  /**
   * @inheritDoc
   *
   * @deprecated Use `startSpan` functions instead.
   */
  public set parentSpanId(string) {
    this._parentSpanId = string;
  }

  /**
   * @inheritDoc
   *
   * @deprecated Use `spanToJSON(span).parent_span_id` instead.
   */
  public get parentSpanId(): string | undefined {
    return this._parentSpanId;
  }

  /**
   * Was this span chosen to be sent as part of the sample?
   * @deprecated Use `isRecording()` instead.
   */
  public get sampled(): boolean | undefined {
    return this._sampled;
  }

  /**
   * Was this span chosen to be sent as part of the sample?
   * @deprecated You cannot update the sampling decision of a span after span creation.
   */
  public set sampled(sampled: boolean | undefined) {
    this._sampled = sampled;
  }

  /**
   * Attributes for the span.
   * @deprecated Use `spanToJSON(span).atttributes` instead.
   */
  public get attributes(): SpanAttributes {
    return this._attributes;
  }

  /**
   * Attributes for the span.
   * @deprecated Use `setAttributes()` instead.
   */
  public set attributes(attributes: SpanAttributes) {
    this._attributes = attributes;
  }

  /**
   * Timestamp in seconds (epoch time) indicating when the span started.
   * @deprecated Use `spanToJSON()` instead.
   */
  public get startTimestamp(): number {
    return this._startTime;
  }

  /**
   * Timestamp in seconds (epoch time) indicating when the span started.
   * @deprecated In v8, you will not be able to update the span start time after creation.
   */
  public set startTimestamp(startTime: number) {
    this._startTime = startTime;
  }

  /**
   * Timestamp in seconds when the span ended.
   * @deprecated Use `spanToJSON()` instead.
   */
  public get endTimestamp(): number | undefined {
    return this._endTime;
  }

  /**
   * Timestamp in seconds when the span ended.
   * @deprecated Set the end time via `span.end()` instead.
   */
  public set endTimestamp(endTime: number | undefined) {
    this._endTime = endTime;
  }

  /**
   * The status of the span.
   *
   * @deprecated Use `spanToJSON().status` instead to get the status.
   */
  public get status(): SpanStatusType | string | undefined {
    return this._status;
  }

  /**
   * The status of the span.
   *
   * @deprecated Use `.setStatus()` instead to set or update the status.
   */
  public set status(status: SpanStatusType | string | undefined) {
    this._status = status;
  }

  /**
   * Operation of the span
   *
   * @deprecated Use `spanToJSON().op` to read the op instead.
   */
  public get op(): string | undefined {
    return this._attributes[SEMANTIC_ATTRIBUTE_SENTRY_OP] as string | undefined;
  }

  /**
   * Operation of the span
   *
   * @deprecated Use `startSpan()` functions to set or `span.setAttribute(SEMANTIC_ATTRIBUTE_SENTRY_OP, 'op')
   *             to update the span instead.
   */
  public set op(op: string | undefined) {
    this.setAttribute(SEMANTIC_ATTRIBUTE_SENTRY_OP, op);
  }

  /**
   * The origin of the span, giving context about what created the span.
   *
   * @deprecated Use `spanToJSON().origin` to read the origin instead.
   */
  public get origin(): SpanOrigin | undefined {
    return this._attributes[SEMANTIC_ATTRIBUTE_SENTRY_ORIGIN] as SpanOrigin | undefined;
  }

  /**
   * The origin of the span, giving context about what created the span.
   *
   * @deprecated Use `startSpan()` functions to set the origin instead.
   */
  public set origin(origin: SpanOrigin | undefined) {
    this.setAttribute(SEMANTIC_ATTRIBUTE_SENTRY_ORIGIN, origin);
  }

  /* eslint-enable @typescript-eslint/member-ordering */

  /** @inheritdoc */
  public spanContext(): SpanContextData {
    const { _spanId: spanId, _traceId: traceId, _sampled: sampled } = this;
    return {
      spanId,
      traceId,
      traceFlags: sampled ? TRACE_FLAG_SAMPLED : TRACE_FLAG_NONE,
    };
  }

  /**
   * Creates a new `Span` while setting the current `Span.id` as `parentSpanId`.
   * Also the `sampled` decision will be inherited.
   *
   * @deprecated Use `startSpan()`, `startSpanManual()` or `startInactiveSpan()` instead.
   */
  public startChild(
    spanContext?: Pick<SpanContext, Exclude<keyof SpanContext, 'sampled' | 'traceId' | 'parentSpanId'>>,
  ): SpanInterface {
    const childSpan = new Span({
      ...spanContext,
      parentSpanId: this._spanId,
      sampled: this._sampled,
      traceId: this._traceId,
    });

    // eslint-disable-next-line deprecation/deprecation
    childSpan.spanRecorder = this.spanRecorder;
    // eslint-disable-next-line deprecation/deprecation
    if (childSpan.spanRecorder) {
      // eslint-disable-next-line deprecation/deprecation
      childSpan.spanRecorder.add(childSpan);
    }

    const rootSpan = getRootSpan(this);
    // TODO: still set span.transaction here until we have a more permanent solution
    // Probably similarly to the weakmap we hold in node-experimental
    // eslint-disable-next-line deprecation/deprecation
    childSpan.transaction = rootSpan as Transaction;

    if (DEBUG_BUILD && rootSpan) {
      const opStr = (spanContext && spanContext.op) || '< unknown op >';
      const nameStr = spanToJSON(childSpan).description || '< unknown name >';
      const idStr = rootSpan.spanContext().spanId;

      const logMessage = `[Tracing] Starting '${opStr}' span on transaction '${nameStr}' (${idStr}).`;
      logger.log(logMessage);
      this._logMessage = logMessage;
    }

    return childSpan;
  }

  /**
   * Sets the tag attribute on the current span.
   *
   * Can also be used to unset a tag, by passing `undefined`.
   *
   * @param key Tag key
   * @param value Tag value
   * @deprecated Use `setAttribute()` instead.
   */
  public setTag(key: string, value: Primitive): this {
    // eslint-disable-next-line deprecation/deprecation
    this.tags = { ...this.tags, [key]: value };
    return this;
  }

  /**
   * Sets the data attribute on the current span
   * @param key Data key
   * @param value Data value
   * @deprecated Use `setAttribute()` instead.
   */
  // eslint-disable-next-line @typescript-eslint/no-explicit-any
  public setData(key: string, value: any): this {
    // eslint-disable-next-line deprecation/deprecation
    this.data = { ...this.data, [key]: value };
    return this;
  }

  /** @inheritdoc */
  public setAttribute(key: string, value: SpanAttributeValue | undefined): void {
    if (value === undefined) {
      // eslint-disable-next-line @typescript-eslint/no-dynamic-delete
      delete this._attributes[key];
    } else {
      this._attributes[key] = value;
    }
  }

  /** @inheritdoc */
  public setAttributes(attributes: SpanAttributes): void {
    Object.keys(attributes).forEach(key => this.setAttribute(key, attributes[key]));
  }

  /**
   * @inheritDoc
   */
  public setStatus(value: SpanStatusType): this {
    this._status = value;
    return this;
  }

  /**
   * @inheritDoc
   * @deprecated Use top-level `setHttpStatus()` instead.
   */
  public setHttpStatus(httpStatus: number): this {
    setHttpStatus(this, httpStatus);
    return this;
  }

  /**
   * @inheritdoc
   *
   * @deprecated Use `.updateName()` instead.
   */
  public setName(name: string): void {
    this.updateName(name);
  }

  /**
   * @inheritDoc
   */
  public updateName(name: string): this {
    this._name = name;
    return this;
  }

  /**
   * @inheritDoc
   *
   * @deprecated Use `spanToJSON(span).status === 'ok'` instead.
   */
  public isSuccess(): boolean {
    return this._status === 'ok';
  }

  /**
   * @inheritDoc
   *
   * @deprecated Use `.end()` instead.
   */
  public finish(endTimestamp?: number): void {
    return this.end(endTimestamp);
  }

  /** @inheritdoc */
  public end(endTimestamp?: SpanTimeInput): void {
    // If already ended, skip
    if (this._endTime) {
      return;
    }
    const rootSpan = getRootSpan(this);
    if (
      DEBUG_BUILD &&
      // Don't call this for transactions
      rootSpan &&
      rootSpan.spanContext().spanId !== this._spanId
    ) {
      const logMessage = this._logMessage;
      if (logMessage) {
        logger.log((logMessage as string).replace('Starting', 'Finishing'));
      }
    }

    this._endTime = spanTimeInputToSeconds(endTimestamp);
  }

  /**
   * @inheritDoc
   *
   * @deprecated Use `spanToTraceHeader()` instead.
   */
  public toTraceparent(): string {
    return spanToTraceHeader(this);
  }

  /**
   * @inheritDoc
   *
   * @deprecated Use `spanToJSON()` or access the fields directly instead.
   */
  public toContext(): SpanContext {
    return dropUndefinedKeys({
      data: this._getData(),
      description: this._name,
      endTimestamp: this._endTime,
      // eslint-disable-next-line deprecation/deprecation
      op: this.op,
      parentSpanId: this._parentSpanId,
      sampled: this._sampled,
      spanId: this._spanId,
      startTimestamp: this._startTime,
      status: this._status,
      // eslint-disable-next-line deprecation/deprecation
      tags: this.tags,
      traceId: this._traceId,
    });
  }

  /**
   * @inheritDoc
   *
   * @deprecated Update the fields directly instead.
   */
  public updateWithContext(spanContext: SpanContext): this {
    // eslint-disable-next-line deprecation/deprecation
    this.data = spanContext.data || {};
    // eslint-disable-next-line deprecation/deprecation
    this._name = spanContext.name || spanContext.description;
    this._endTime = spanContext.endTimestamp;
    // eslint-disable-next-line deprecation/deprecation
    this.op = spanContext.op;
    this._parentSpanId = spanContext.parentSpanId;
    this._sampled = spanContext.sampled;
    this._spanId = spanContext.spanId || this._spanId;
    this._startTime = spanContext.startTimestamp || this._startTime;
    this._status = spanContext.status;
    // eslint-disable-next-line deprecation/deprecation
    this.tags = spanContext.tags || {};
    this._traceId = spanContext.traceId || this._traceId;

    return this;
  }

  /**
   * @inheritDoc
   *
   * @deprecated Use `spanToTraceContext()` util function instead.
   */
  public getTraceContext(): TraceContext {
    return spanToTraceContext(this);
  }

  /**
   * Get JSON representation of this span.
   *
   * @hidden
   * @internal This method is purely for internal purposes and should not be used outside
   * of SDK code. If you need to get a JSON representation of a span,
   * use `spanToJSON(span)` instead.
   */
  public getSpanJSON(): SpanJSON {
    return dropUndefinedKeys({
      data: this._getData(),
      description: this._name,
      op: this._attributes[SEMANTIC_ATTRIBUTE_SENTRY_OP] as string | undefined,
      parent_span_id: this._parentSpanId,
      span_id: this._spanId,
      start_timestamp: this._startTime,
      status: this._status,
      // eslint-disable-next-line deprecation/deprecation
      tags: Object.keys(this.tags).length > 0 ? this.tags : undefined,
      timestamp: this._endTime,
      trace_id: this._traceId,
      origin: this._attributes[SEMANTIC_ATTRIBUTE_SENTRY_ORIGIN] as SpanOrigin | undefined,
      _metrics_summary: getMetricSummaryJsonForSpan(this),
<<<<<<< HEAD
      exclusive_time: this._exclusiveTime,
=======
>>>>>>> 2b495f10
      measurements: this._attributes[SEMANTIC_ATTRIBUTE_MEASUREMENTS] as Measurements | undefined,
    });
  }

  /** @inheritdoc */
  public isRecording(): boolean {
    return !this._endTime && !!this._sampled;
  }

  /**
   * Convert the object to JSON.
   * @deprecated Use `spanToJSON(span)` instead.
   */
  public toJSON(): SpanJSON {
    return this.getSpanJSON();
  }

  /**
   * Get the merged data for this span.
   * For now, this combines `data` and `attributes` together,
   * until eventually we can ingest `attributes` directly.
   */
  private _getData():
    | {
        // eslint-disable-next-line @typescript-eslint/no-explicit-any
        [key: string]: any;
      }
    | undefined {
    // eslint-disable-next-line deprecation/deprecation
    const { data, _attributes: attributes } = this;

    const hasData = Object.keys(data).length > 0;
    const hasAttributes = Object.keys(attributes).length > 0;

    if (!hasData && !hasAttributes) {
      return undefined;
    }

    if (hasData && hasAttributes) {
      return {
        ...data,
        ...attributes,
      };
    }

    return hasData ? data : attributes;
  }
}<|MERGE_RESOLUTION|>--- conflicted
+++ resolved
@@ -120,7 +120,6 @@
   protected _endTime?: number | undefined;
   /** Internal keeper of the status */
   protected _status?: SpanStatusType | string | undefined;
-  protected _exclusiveTime?: number;
 
   private _logMessage?: string;
 
@@ -164,9 +163,6 @@
     }
     if (spanContext.endTimestamp) {
       this._endTime = spanContext.endTimestamp;
-    }
-    if (spanContext.exclusiveTime) {
-      this._exclusiveTime = spanContext.exclusiveTime;
     }
   }
 
@@ -635,10 +631,6 @@
       trace_id: this._traceId,
       origin: this._attributes[SEMANTIC_ATTRIBUTE_SENTRY_ORIGIN] as SpanOrigin | undefined,
       _metrics_summary: getMetricSummaryJsonForSpan(this),
-<<<<<<< HEAD
-      exclusive_time: this._exclusiveTime,
-=======
->>>>>>> 2b495f10
       measurements: this._attributes[SEMANTIC_ATTRIBUTE_MEASUREMENTS] as Measurements | undefined,
     });
   }
