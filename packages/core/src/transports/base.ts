--- conflicted
+++ resolved
@@ -69,18 +69,11 @@
     };
 
     const requestTask = (): PromiseLike<void> =>
-<<<<<<< HEAD
       makeRequest({ body: serializeEnvelope(filteredEnvelope, options.textEncoder) }).then(
-        ({ headers }): void => {
-          if (headers) {
-            rateLimits = updateRateLimits(rateLimits, headers);
-=======
-      makeRequest({ body: serializeEnvelope(filteredEnvelope) }).then(
         response => {
           // We don't want to throw on NOK responses, but we want to at least log them
           if (response.statusCode !== undefined && (response.statusCode < 200 || response.statusCode >= 300)) {
             IS_DEBUG_BUILD && logger.warn(`Sentry responded with status code ${response.statusCode} to sent event.`);
->>>>>>> 10bca50b
           }
 
           rateLimits = updateRateLimits(rateLimits, response);
