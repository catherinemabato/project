--- conflicted
+++ resolved
@@ -1,12 +1,6 @@
 import { addGlobalEventProcessor, getCurrentHub } from '@sentry/hub';
 import { Event, Integration } from '@sentry/types';
-<<<<<<< HEAD
-import { isRegExp } from '@sentry/utils';
-import { logger } from '@sentry/utils';
-import { getEventDescription } from '@sentry/utils';
-=======
 import { getEventDescription, isRegExp, logger } from '@sentry/utils';
->>>>>>> ab7ba810
 
 // "Script error." is hard coded into browsers for errors that it can't read.
 // this is the result of a script being pulled in from an external domain and CORS.
