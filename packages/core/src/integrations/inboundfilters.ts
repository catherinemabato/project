--- conflicted
+++ resolved
@@ -52,7 +52,6 @@
   }
 }
 
-<<<<<<< HEAD
 /** JSDoc */
 export function _mergeOptions(
   internalOptions: Partial<InboundFiltersOptions> = {},
@@ -87,70 +86,33 @@
 /** JSDoc */
 export function _shouldDropEvent(event: Event, options: Partial<InboundFiltersOptions>): boolean {
   if (_isSentryError(event, options.ignoreInternal)) {
-    if (isDebugBuild()) {
+    isDebugBuild() &&
       logger.warn(`Event dropped due to being internal Sentry Error.\nEvent: ${getEventDescription(event)}`);
-    }
     return true;
   }
   if (_isIgnoredError(event, options.ignoreErrors)) {
-    if (isDebugBuild()) {
+    isDebugBuild() &&
       logger.warn(
         `Event dropped due to being matched by \`ignoreErrors\` option.\nEvent: ${getEventDescription(event)}`,
       );
-    }
     return true;
   }
   if (_isDeniedUrl(event, options.denyUrls)) {
-    if (isDebugBuild()) {
+    isDebugBuild() &&
       logger.warn(
         `Event dropped due to being matched by \`denyUrls\` option.\nEvent: ${getEventDescription(
           event,
         )}.\nUrl: ${_getEventFilterUrl(event)}`,
       );
-    }
     return true;
   }
   if (!_isAllowedUrl(event, options.allowUrls)) {
-    if (isDebugBuild()) {
+    isDebugBuild() &&
       logger.warn(
         `Event dropped due to not being matched by \`allowUrls\` option.\nEvent: ${getEventDescription(
           event,
         )}.\nUrl: ${_getEventFilterUrl(event)}`,
       );
-=======
-  /** JSDoc */
-  private _shouldDropEvent(event: Event, options: Partial<InboundFiltersOptions>): boolean {
-    if (this._isSentryError(event, options)) {
-      isDebugBuild() &&
-        logger.warn(`Event dropped due to being internal Sentry Error.\nEvent: ${getEventDescription(event)}`);
-      return true;
-    }
-    if (this._isIgnoredError(event, options)) {
-      isDebugBuild() &&
-        logger.warn(
-          `Event dropped due to being matched by \`ignoreErrors\` option.\nEvent: ${getEventDescription(event)}`,
-        );
-      return true;
-    }
-    if (this._isDeniedUrl(event, options)) {
-      isDebugBuild() &&
-        logger.warn(
-          `Event dropped due to being matched by \`denyUrls\` option.\nEvent: ${getEventDescription(
-            event,
-          )}.\nUrl: ${this._getEventFilterUrl(event)}`,
-        );
-      return true;
-    }
-    if (!this._isAllowedUrl(event, options)) {
-      isDebugBuild() &&
-        logger.warn(
-          `Event dropped due to not being matched by \`allowUrls\` option.\nEvent: ${getEventDescription(
-            event,
-          )}.\nUrl: ${this._getEventFilterUrl(event)}`,
-        );
-      return true;
->>>>>>> 4eadcafe
-    }
     return true;
   }
   return false;
@@ -197,9 +159,7 @@
       const { type = '', value = '' } = (event.exception.values && event.exception.values[0]) || {};
       return [`${value}`, `${type}: ${value}`];
     } catch (oO) {
-      if (isDebugBuild()) {
-        logger.error(`Cannot extract message for event ${getEventDescription(event)}`);
-      }
+      isDebugBuild() && logger.error(`Cannot extract message for event ${getEventDescription(event)}`);
       return [];
     }
   }
@@ -225,24 +185,8 @@
   for (let i = frames.length - 1; i >= 0; i--) {
     const frame = frames[i];
 
-<<<<<<< HEAD
     if (frame && frame.filename !== '<anonymous>' && frame.filename !== '[native code]') {
       return frame.filename || null;
-=======
-  /** JSDoc */
-  private _getPossibleEventMessages(event: Event): string[] {
-    if (event.message) {
-      return [event.message];
-    }
-    if (event.exception) {
-      try {
-        const { type = '', value = '' } = (event.exception.values && event.exception.values[0]) || {};
-        return [`${value}`, `${type}: ${value}`];
-      } catch (oO) {
-        isDebugBuild() && logger.error(`Cannot extract message for event ${getEventDescription(event)}`);
-        return [];
-      }
->>>>>>> 4eadcafe
     }
   }
 
@@ -257,33 +201,14 @@
     }
     let frames;
     try {
-<<<<<<< HEAD
       // @ts-ignore we only care about frames if the whole thing here is defined
       frames = event.exception.values[0].stacktrace.frames;
     } catch (e) {
       // ignore
-=======
-      if (event.stacktrace) {
-        return this._getLastValidUrl(event.stacktrace.frames);
-      }
-      let frames;
-      try {
-        // @ts-ignore we only care about frames if the whole thing here is defined
-        frames = event.exception.values[0].stacktrace.frames;
-      } catch (e) {
-        // ignore
-      }
-      return frames ? this._getLastValidUrl(frames) : null;
-    } catch (oO) {
-      isDebugBuild() && logger.error(`Cannot extract url for event ${getEventDescription(event)}`);
-      return null;
->>>>>>> 4eadcafe
     }
     return frames ? _getLastValidUrl(frames) : null;
   } catch (oO) {
-    if (isDebugBuild()) {
-      logger.error(`Cannot extract url for event ${getEventDescription(event)}`);
-    }
+    isDebugBuild() && logger.error(`Cannot extract url for event ${getEventDescription(event)}`);
     return null;
   }
 }