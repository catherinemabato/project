--- conflicted
+++ resolved
@@ -277,13 +277,8 @@
    */
   public sendEvent(event: Event, attachments?: AttachmentItem[]): void {
     if (this._dsn) {
-<<<<<<< HEAD
       const env = createEventEnvelope(event, this._dsn, attachments, this._options._metadata, this._options.tunnel);
-      this.sendEnvelope(env);
-=======
-      const env = createEventEnvelope(event, this._dsn, this._options._metadata, this._options.tunnel);
       this._sendEnvelope(env);
->>>>>>> 1130c1c8
     }
   }
 
@@ -667,12 +662,13 @@
   }
 
   /**
-<<<<<<< HEAD
    * Loads attachment items from scope
    */
   protected _attachmentsFromScope(scope: Scope | undefined): AttachmentItem[] | undefined {
     return scope?.getAttachments()?.map(a => createAttachmentEnvelopeItem(a));
-=======
+  }
+
+  /**
    * @inheritdoc
    */
   protected _sendEnvelope(envelope: Envelope): void {
@@ -699,7 +695,6 @@
         quantity: outcomes[key],
       };
     });
->>>>>>> 1130c1c8
   }
 
   /**
