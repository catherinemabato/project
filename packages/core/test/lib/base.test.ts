--- conflicted
+++ resolved
@@ -122,8 +122,6 @@
     });
   });
 
-<<<<<<< HEAD
-=======
   describe('getBreadcrumbs() / addBreadcrumb()', () => {
     test('adds a breadcrumb', () => {
       const options = getDefaultTestClientOptions({});
@@ -231,7 +229,6 @@
     });
   });
 
->>>>>>> cb88a7c8
   describe('captureException', () => {
     test('captures and sends exceptions', () => {
       const options = getDefaultTestClientOptions({ dsn: PUBLIC_DSN });
