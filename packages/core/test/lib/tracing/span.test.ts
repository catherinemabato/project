--- conflicted
+++ resolved
@@ -1,10 +1,5 @@
-<<<<<<< HEAD
-import { TRACEPARENT_REGEXP, timestampInSeconds } from '@sentry/utils';
-import { Span } from '../../../src';
-=======
 import { timestampInSeconds } from '@sentry/utils';
 import { SentrySpan } from '../../../src';
->>>>>>> 674a8f08
 import { TRACE_FLAG_NONE, TRACE_FLAG_SAMPLED, spanToJSON } from '../../../src/utils/spanUtils';
 
 describe('span', () => {
@@ -25,9 +20,9 @@
     });
   });
 
-  describe('new Span', () => {
+  describe('new SentrySpan', () => {
     test('simple', () => {
-      const span = new Span({ sampled: true });
+      const span = new SentrySpan({ sampled: true });
       const span2 = span.startChild();
       expect((span2 as any).parentSpanId).toBe((span as any).spanId);
       expect((span2 as any).traceId).toBe((span as any).traceId);
@@ -35,13 +30,13 @@
     });
 
     test('sets instrumenter to `sentry` if not specified in constructor', () => {
-      const span = new Span({});
+      const span = new SentrySpan({});
 
       expect(span.instrumenter).toBe('sentry');
     });
 
     test('allows to set instrumenter in constructor', () => {
-      const span = new Span({ instrumenter: 'otel' });
+      const span = new SentrySpan({ instrumenter: 'otel' });
 
       expect(span.instrumenter).toBe('otel');
     });
@@ -49,7 +44,7 @@
 
   describe('setters', () => {
     test('setTag', () => {
-      const span = new Span({});
+      const span = new SentrySpan({});
       expect(span.tags.foo).toBeUndefined();
       span.setTag('foo', 'bar');
       expect(span.tags.foo).toBe('bar');
@@ -58,7 +53,7 @@
     });
 
     test('setData', () => {
-      const span = new Span({});
+      const span = new SentrySpan({});
       expect(span.data.foo).toBeUndefined();
       span.setData('foo', null);
       expect(span.data.foo).toBe(null);
@@ -69,23 +64,23 @@
     });
 
     test('setName', () => {
-      const span = new Span({});
-      expect(span.description).toBeUndefined();
+      const span = new SentrySpan({});
+      expect(spanToJSON(span).description).toBeUndefined();
       span.updateName('foo');
-      expect(span.description).toBe('foo');
+      expect(spanToJSON(span).description).toBe('foo');
     });
   });
 
   describe('status', () => {
     test('setStatus', () => {
-      const span = new Span({});
+      const span = new SentrySpan({});
       span.setStatus('permission_denied');
       expect((span.getTraceContext() as any).status).toBe('permission_denied');
     });
 
     // TODO (v8): Remove
     test('setHttpStatus', () => {
-      const span = new Span({});
+      const span = new SentrySpan({});
       span.setHttpStatus(404);
       expect((span.getTraceContext() as any).status).toBe('not_found');
       expect(span.tags['http.status_code']).toBe('404');
@@ -94,7 +89,7 @@
 
     // TODO (v8): Remove
     test('isSuccess', () => {
-      const span = new Span({});
+      const span = new SentrySpan({});
       expect(span.isSuccess()).toBe(false);
       expect(spanToJSON(span).status).not.toBe('ok');
       span.setHttpStatus(200);
@@ -120,25 +115,25 @@
 
   describe('toTraceparent', () => {
     test('simple', () => {
-      expect(new Span().toTraceparent()).toMatch(TRACEPARENT_REGEXP);
+      expect(new SentrySpan().toTraceparent()).toMatch(TRACEPARENT_REGEXP);
     });
     test('with sample', () => {
-      expect(new Span({ sampled: true }).toTraceparent()).toMatch(TRACEPARENT_REGEXP);
+      expect(new SentrySpan({ sampled: true }).toTraceparent()).toMatch(TRACEPARENT_REGEXP);
     });
   });
 
   describe('toJSON', () => {
     test('simple', () => {
       const span = JSON.parse(
-        JSON.stringify(new Span({ traceId: 'aaaaaaaaaaaaaaaaaaaaaaaaaaaaaaaa', spanId: 'bbbbbbbbbbbbbbbb' })),
+        JSON.stringify(new SentrySpan({ traceId: 'aaaaaaaaaaaaaaaaaaaaaaaaaaaaaaaa', spanId: 'bbbbbbbbbbbbbbbb' })),
       );
       expect(span).toHaveProperty('span_id', 'bbbbbbbbbbbbbbbb');
       expect(span).toHaveProperty('trace_id', 'aaaaaaaaaaaaaaaaaaaaaaaaaaaaaaaa');
     });
 
     test('with parent', () => {
-      const spanA = new Span({ traceId: 'a', spanId: 'b' }) as any;
-      const spanB = new Span({ traceId: 'c', spanId: 'd', sampled: false, parentSpanId: spanA.spanId });
+      const spanA = new SentrySpan({ traceId: 'a', spanId: 'b' }) as any;
+      const spanB = new SentrySpan({ traceId: 'c', spanId: 'd', sampled: false, parentSpanId: spanA.spanId });
       const serialized = JSON.parse(JSON.stringify(spanB));
       expect(serialized).toHaveProperty('parent_span_id', 'b');
       expect(serialized).toHaveProperty('span_id', 'd');
@@ -146,8 +141,8 @@
     });
 
     test('should drop all `undefined` values', () => {
-      const spanA = new Span({ traceId: 'a', spanId: 'b' }) as any;
-      const spanB = new Span({
+      const spanA = new SentrySpan({ traceId: 'a', spanId: 'b' }) as any;
+      const spanB = new SentrySpan({
         parentSpanId: spanA.spanId,
         spanId: 'd',
         traceId: 'c',
@@ -168,7 +163,7 @@
 
   describe('finish', () => {
     test('simple', () => {
-      const span = new Span({});
+      const span = new SentrySpan({});
       expect(spanToJSON(span).timestamp).toBeUndefined();
       span.end();
       expect(spanToJSON(span).timestamp).toBeGreaterThan(1);
@@ -177,14 +172,14 @@
 
   describe('end', () => {
     test('simple', () => {
-      const span = new Span({});
+      const span = new SentrySpan({});
       expect(spanToJSON(span).timestamp).toBeUndefined();
       span.end();
       expect(spanToJSON(span).timestamp).toBeGreaterThan(1);
     });
 
     test('with endTime in seconds', () => {
-      const span = new Span({});
+      const span = new SentrySpan({});
       expect(spanToJSON(span).timestamp).toBeUndefined();
       const endTime = Date.now() / 1000;
       span.end(endTime);
@@ -192,7 +187,7 @@
     });
 
     test('with endTime in milliseconds', () => {
-      const span = new Span({});
+      const span = new SentrySpan({});
       expect(spanToJSON(span).timestamp).toBeUndefined();
       const endTime = Date.now();
       span.end(endTime);
@@ -202,27 +197,27 @@
 
   describe('getTraceContext', () => {
     test('should have status attribute undefined if no status tag is available', () => {
-      const span = new Span({});
+      const span = new SentrySpan({});
       const context = span.getTraceContext();
       expect((context as any).status).toBeUndefined();
     });
 
     test('should have success status extracted from tags', () => {
-      const span = new Span({});
+      const span = new SentrySpan({});
       span.setStatus('ok');
       const context = span.getTraceContext();
       expect((context as any).status).toBe('ok');
     });
 
     test('should have failure status extracted from tags', () => {
-      const span = new Span({});
+      const span = new SentrySpan({});
       span.setStatus('resource_exhausted');
       const context = span.getTraceContext();
       expect((context as any).status).toBe('resource_exhausted');
     });
 
     test('should drop all `undefined` values', () => {
-      const spanB = new Span({ spanId: 'd', traceId: 'c' });
+      const spanB = new SentrySpan({ spanId: 'd', traceId: 'c' });
       const context = spanB.getTraceContext();
       expect(context).toStrictEqual({
         span_id: 'd',
@@ -244,7 +239,7 @@
         description: 'test',
         op: 'op',
       };
-      const span = new Span(originalContext);
+      const span = new SentrySpan(originalContext);
 
       const newContext = span.toContext();
 
@@ -272,7 +267,7 @@
           tag0: 'hello',
         },
       };
-      const span = new Span(originalContext);
+      const span = new SentrySpan(originalContext);
 
       span.updateWithContext({
         traceId: 'c',
@@ -298,7 +293,7 @@
         tags: { tag0: 'hello' },
         data: { data0: 'foo' },
       };
-      const span = new Span(originalContext);
+      const span = new SentrySpan(originalContext);
 
       const newContext = {
         ...span.toContext(),
