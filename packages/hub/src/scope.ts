import { Breadcrumb, Event, EventHint, EventProcessor, Scope as ScopeInterface, Severity, User } from '@sentry/types';
<<<<<<< HEAD
import { isThenable, getGlobalObject, normalizeObject, SyncPromise } from '@sentry/utils';
=======
import { getGlobalObject, isThenable, normalize, SyncPromise } from '@sentry/utils';
>>>>>>> ab7ba810

/**
 * Holds additional event information. {@link Scope.applyToEvent} will be
 * called by the client before an event will be sent.
 */
export class Scope implements ScopeInterface {
  /** Flag if notifiying is happening. */
  protected _notifyingListeners: boolean = false;

  /** Callback for client to receive scope changes. */
  protected _scopeListeners: Array<(scope: Scope) => void> = [];

  /** Callback list that will be called after {@link applyToEvent}. */
  protected _eventProcessors: EventProcessor[] = [];

  /** Array of breadcrumbs. */
  protected _breadcrumbs: Breadcrumb[] = [];

  /** User */
  protected _user: User = {};

  /** Tags */
  protected _tags: { [key: string]: string } = {};

  /** Extra */
  protected _extra: { [key: string]: any } = {};

  /** Contexts */
  protected _context: { [key: string]: any } = {};

  /** Fingerprint */
  protected _fingerprint?: string[];

  /** Severity */
  protected _level?: Severity;

  /**
   * Add internal on change listener. Used for sub SDKs that need to store the scope.
   * @hidden
   */
  public addScopeListener(callback: (scope: Scope) => void): void {
    this._scopeListeners.push(callback);
  }

  /**
   * @inheritDoc
   */
  public addEventProcessor(callback: EventProcessor): this {
    this._eventProcessors.push(callback);
    return this;
  }

  /**
   * This will be called on every set call.
   */
  protected _notifyScopeListeners(): void {
    if (!this._notifyingListeners) {
      this._notifyingListeners = true;
      setTimeout(() => {
        this._scopeListeners.forEach(callback => {
          callback(this);
        });
        this._notifyingListeners = false;
      });
    }
  }

  /**
   * This will be called after {@link applyToEvent} is finished.
   */
  protected _notifyEventProcessors(
    processors: EventProcessor[],
    event: Event | null,
    hint?: EventHint,
    index: number = 0,
  ): SyncPromise<Event | null> {
    return new SyncPromise<Event | null>((resolve, reject) => {
      const processor = processors[index];
      // tslint:disable-next-line:strict-type-predicates
      if (event === null || typeof processor !== 'function') {
        resolve(event);
      } else {
        const result = processor({ ...event }, hint) as Event | null;
        if (isThenable(result)) {
          (result as Promise<Event | null>)
            .then(final => this._notifyEventProcessors(processors, final, hint, index + 1).then(resolve))
            .catch(reject);
        } else {
          this._notifyEventProcessors(processors, result, hint, index + 1)
            .then(resolve)
            .catch(reject);
        }
      }
    });
  }

  /**
   * @inheritDoc
   */
<<<<<<< HEAD
  public setUser(user: User): this {
    this._user = normalizeObject(user);
=======
  public setUser(user: User | null): this {
    this._user = normalize(user);
>>>>>>> ab7ba810
    this._notifyScopeListeners();
    return this;
  }

  /**
   * @inheritDoc
   */
  public setTags(tags: { [key: string]: string }): this {
    this._tags = {
      ...this._tags,
      ...normalizeObject(tags),
    };
    this._notifyScopeListeners();
    return this;
  }

  /**
   * @inheritDoc
   */
  public setTag(key: string, value: string): this {
    this._tags = { ...this._tags, [key]: normalizeObject(value) };
    this._notifyScopeListeners();
    return this;
  }

  /**
   * @inheritDoc
   */
  public setExtras(extra: { [key: string]: any }): this {
    this._extra = {
      ...this._extra,
      ...normalizeObject(extra),
    };
    this._notifyScopeListeners();
    return this;
  }

  /**
   * @inheritDoc
   */
  public setExtra(key: string, extra: any): this {
    this._extra = { ...this._extra, [key]: normalizeObject(extra) };
    this._notifyScopeListeners();
    return this;
  }

  /**
   * @inheritDoc
   */
  public setFingerprint(fingerprint: string[]): this {
    this._fingerprint = normalizeObject(fingerprint);
    this._notifyScopeListeners();
    return this;
  }

  /**
   * @inheritDoc
   */
  public setLevel(level: Severity): this {
    this._level = normalizeObject(level);
    this._notifyScopeListeners();
    return this;
  }

  /**
   * @inheritDoc
   */
  public setContext(name: string, context: { [key: string]: any } | null): this {
    this._context[name] = context ? normalize(context) : undefined;
    this._notifyScopeListeners();
    return this;
  }

  /**
   * Inherit values from the parent scope.
   * @param scope to clone.
   */
  public static clone(scope?: Scope): Scope {
    const newScope = new Scope();
    Object.assign(newScope, scope, {
      _scopeListeners: [],
    });
    if (scope) {
      newScope._breadcrumbs = [...scope._breadcrumbs];
      newScope._tags = { ...scope._tags };
      newScope._extra = { ...scope._extra };
      newScope._context = { ...scope._context };
      newScope._user = scope._user;
      newScope._level = scope._level;
      newScope._fingerprint = scope._fingerprint;
      newScope._eventProcessors = [...scope._eventProcessors];
    }
    return newScope;
  }

  /**
   * @inheritDoc
   */
  public clear(): this {
    this._breadcrumbs = [];
    this._tags = {};
    this._extra = {};
    this._user = {};
    this._context = {};
    this._level = undefined;
    this._fingerprint = undefined;
    this._notifyScopeListeners();
    return this;
  }

  /**
   * @inheritDoc
   */
  public addBreadcrumb(breadcrumb: Breadcrumb, maxBreadcrumbs?: number): this {
    const timestamp = new Date().getTime() / 1000;
    const mergedBreadcrumb = { timestamp, ...breadcrumb };

    this._breadcrumbs =
      maxBreadcrumbs !== undefined && maxBreadcrumbs >= 0
<<<<<<< HEAD
        ? [...this._breadcrumbs, normalizeObject(breadcrumb)].slice(-maxBreadcrumbs)
        : [...this._breadcrumbs, normalizeObject(breadcrumb)];
=======
        ? [...this._breadcrumbs, normalize(mergedBreadcrumb)].slice(-maxBreadcrumbs)
        : [...this._breadcrumbs, normalize(mergedBreadcrumb)];
>>>>>>> ab7ba810
    this._notifyScopeListeners();
    return this;
  }

  /**
   * @inheritDoc
   */
  public clearBreadcrumbs(): this {
    this._breadcrumbs = [];
    this._notifyScopeListeners();
    return this;
  }

  /**
   * Applies fingerprint from the scope to the event if there's one,
   * uses message if there's one instead or get rid of empty fingerprint
   */
  private _applyFingerprint(event: Event): void {
    // Make sure it's an array first and we actually have something in place
    event.fingerprint = event.fingerprint
      ? Array.isArray(event.fingerprint)
        ? event.fingerprint
        : [event.fingerprint]
      : [];

    // If we have something on the scope, then merge it with event
    if (this._fingerprint) {
      event.fingerprint = event.fingerprint.concat(this._fingerprint);
    }

    // If we have no data at all, remove empty array default
    if (event.fingerprint && !event.fingerprint.length) {
      delete event.fingerprint;
    }
  }

  /**
   * Applies the current context and fingerprint to the event.
   * Note that breadcrumbs will be added by the client.
   * Also if the event has already breadcrumbs on it, we do not merge them.
   * @param event Event
   * @param hint May contain additional informartion about the original exception.
   * @param maxBreadcrumbs number of max breadcrumbs to merged into event.
   * @hidden
   */
  public applyToEvent(event: Event, hint?: EventHint): SyncPromise<Event | null> {
    if (this._extra && Object.keys(this._extra).length) {
      event.extra = { ...this._extra, ...event.extra };
    }
    if (this._tags && Object.keys(this._tags).length) {
      event.tags = { ...this._tags, ...event.tags };
    }
    if (this._user && Object.keys(this._user).length) {
      event.user = { ...this._user, ...event.user };
    }
    if (this._context && Object.keys(this._context).length) {
      event.contexts = { ...this._context, ...event.contexts };
    }
    if (this._level) {
      event.level = this._level;
    }

    this._applyFingerprint(event);

    event.breadcrumbs = [...(event.breadcrumbs || []), ...this._breadcrumbs];
    event.breadcrumbs = event.breadcrumbs.length > 0 ? event.breadcrumbs : undefined;

    return this._notifyEventProcessors([...getGlobalEventProcessors(), ...this._eventProcessors], event, hint);
  }
}

/**
 * Retruns the global event processors.
 */
function getGlobalEventProcessors(): EventProcessor[] {
  const global = getGlobalObject<Window | NodeJS.Global>();
  global.__SENTRY__ = global.__SENTRY__ || {};
  global.__SENTRY__.globalEventProcessors = global.__SENTRY__.globalEventProcessors || [];
  return global.__SENTRY__.globalEventProcessors;
}

/**
 * Add a EventProcessor to be kept globally.
 * @param callback EventProcessor to add
 */
export function addGlobalEventProcessor(callback: EventProcessor): void {
  getGlobalEventProcessors().push(callback);
}<|MERGE_RESOLUTION|>--- conflicted
+++ resolved
@@ -1,9 +1,5 @@
 import { Breadcrumb, Event, EventHint, EventProcessor, Scope as ScopeInterface, Severity, User } from '@sentry/types';
-<<<<<<< HEAD
-import { isThenable, getGlobalObject, normalizeObject, SyncPromise } from '@sentry/utils';
-=======
 import { getGlobalObject, isThenable, normalize, SyncPromise } from '@sentry/utils';
->>>>>>> ab7ba810
 
 /**
  * Holds additional event information. {@link Scope.applyToEvent} will be
@@ -103,13 +99,8 @@
   /**
    * @inheritDoc
    */
-<<<<<<< HEAD
-  public setUser(user: User): this {
-    this._user = normalizeObject(user);
-=======
   public setUser(user: User | null): this {
     this._user = normalize(user);
->>>>>>> ab7ba810
     this._notifyScopeListeners();
     return this;
   }
@@ -120,7 +111,7 @@
   public setTags(tags: { [key: string]: string }): this {
     this._tags = {
       ...this._tags,
-      ...normalizeObject(tags),
+      ...normalize(tags),
     };
     this._notifyScopeListeners();
     return this;
@@ -130,7 +121,7 @@
    * @inheritDoc
    */
   public setTag(key: string, value: string): this {
-    this._tags = { ...this._tags, [key]: normalizeObject(value) };
+    this._tags = { ...this._tags, [key]: normalize(value) };
     this._notifyScopeListeners();
     return this;
   }
@@ -141,7 +132,7 @@
   public setExtras(extra: { [key: string]: any }): this {
     this._extra = {
       ...this._extra,
-      ...normalizeObject(extra),
+      ...normalize(extra),
     };
     this._notifyScopeListeners();
     return this;
@@ -151,7 +142,7 @@
    * @inheritDoc
    */
   public setExtra(key: string, extra: any): this {
-    this._extra = { ...this._extra, [key]: normalizeObject(extra) };
+    this._extra = { ...this._extra, [key]: normalize(extra) };
     this._notifyScopeListeners();
     return this;
   }
@@ -160,7 +151,7 @@
    * @inheritDoc
    */
   public setFingerprint(fingerprint: string[]): this {
-    this._fingerprint = normalizeObject(fingerprint);
+    this._fingerprint = normalize(fingerprint);
     this._notifyScopeListeners();
     return this;
   }
@@ -169,7 +160,7 @@
    * @inheritDoc
    */
   public setLevel(level: Severity): this {
-    this._level = normalizeObject(level);
+    this._level = normalize(level);
     this._notifyScopeListeners();
     return this;
   }
@@ -229,13 +220,8 @@
 
     this._breadcrumbs =
       maxBreadcrumbs !== undefined && maxBreadcrumbs >= 0
-<<<<<<< HEAD
-        ? [...this._breadcrumbs, normalizeObject(breadcrumb)].slice(-maxBreadcrumbs)
-        : [...this._breadcrumbs, normalizeObject(breadcrumb)];
-=======
         ? [...this._breadcrumbs, normalize(mergedBreadcrumb)].slice(-maxBreadcrumbs)
         : [...this._breadcrumbs, normalize(mergedBreadcrumb)];
->>>>>>> ab7ba810
     this._notifyScopeListeners();
     return this;
   }
