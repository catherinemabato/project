import { addEventProcessor, applySdkMetadata, getClient } from '@sentry/core';
import { getDefaultIntegrations, init as nodeInit } from '@sentry/node';
import type { NodeOptions } from '@sentry/node';
import { GLOBAL_OBJ, logger } from '@sentry/utils';

import { DEBUG_BUILD } from '../common/debug-build';
import { devErrorSymbolicationEventProcessor } from '../common/devErrorSymbolicationEventProcessor';
import { getVercelEnv } from '../common/getVercelEnv';
import { isBuild } from '../common/utils/isBuild';
import { distDirRewriteFramesIntegration } from './distDirRewriteFramesIntegration';

export * from '@sentry/node';
import type { EventProcessor } from '@sentry/types';
import { httpIntegration } from './httpIntegration';
<<<<<<< HEAD
=======

export { httpIntegration };
>>>>>>> fdfe8c1f

export { captureUnderscoreErrorException } from '../common/_error';

const globalWithInjectedValues = GLOBAL_OBJ as typeof GLOBAL_OBJ & {
  __rewriteFramesDistDir__?: string;
  __sentryRewritesTunnelPath__?: string;
};

/**
 * A passthrough error boundary for the server that doesn't depend on any react. Error boundaries don't catch SSR errors
 * so they should simply be a passthrough.
 */
export const ErrorBoundary = (props: React.PropsWithChildren<unknown>): React.ReactNode => {
  if (!props.children) {
    return null;
  }

  if (typeof props.children === 'function') {
    return (props.children as () => React.ReactNode)();
  }

  // since Next.js >= 10 requires React ^16.6.0 we are allowed to return children like this here
  return props.children as React.ReactNode;
};

/**
 * A passthrough redux enhancer for the server that doesn't depend on anything from the `@sentry/react` package.
 */
export function createReduxEnhancer() {
  return (createStore: unknown) => createStore;
}

/**
 * A passthrough error boundary wrapper for the server that doesn't depend on any react. Error boundaries don't catch
 * SSR errors so they should simply be a passthrough.
 */
// eslint-disable-next-line @typescript-eslint/no-explicit-any
export function withErrorBoundary<P extends Record<string, any>>(
  WrappedComponent: React.ComponentType<P>,
): React.FC<P> {
  return WrappedComponent as React.FC<P>;
}

/**
 * Just a passthrough since we're on the server and showing the report dialog on the server doesn't make any sense.
 */
export function showReportDialog(): void {
  return;
}

/** Inits the Sentry NextJS SDK on node. */
export function init(options: NodeOptions): void {
  if (isBuild()) {
    return;
  }

  const customDefaultIntegrations = [
    ...getDefaultIntegrations(options).filter(
      integration =>
        // Next.js comes with its own Http instrumentation for OTel which would lead to double spans for route handler requests
        integration.name !== 'Http',
    ),
    httpIntegration(),
  ];

  // This value is injected at build time, based on the output directory specified in the build config. Though a default
  // is set there, we set it here as well, just in case something has gone wrong with the injection.
  const distDirName = globalWithInjectedValues.__rewriteFramesDistDir__;
  if (distDirName) {
    customDefaultIntegrations.push(distDirRewriteFramesIntegration({ distDirName }));
  }

  const opts = {
    environment: process.env.SENTRY_ENVIRONMENT || getVercelEnv(false) || process.env.NODE_ENV,
    defaultIntegrations: customDefaultIntegrations,
    ...options,
    // Right now we only capture frontend sessions for Next.js
    autoSessionTracking: false,
  };

  if (DEBUG_BUILD && opts.debug) {
    logger.enable();
  }

  DEBUG_BUILD && logger.log('Initializing SDK...');

  if (sdkAlreadyInitialized()) {
    DEBUG_BUILD && logger.log('SDK already initialized');
    return;
  }

  applySdkMetadata(opts, 'nextjs', ['nextjs', 'node']);

  nodeInit(opts);

  addEventProcessor(
    Object.assign(
      (event => {
        if (event.type === 'transaction') {
          // Filter out transactions for static assets
          // This regex matches the default path to the static assets (`_next/static`) and could potentially filter out too many transactions.
          // We match `/_next/static/` anywhere in the transaction name because its location may change with the basePath setting.
          if (event.transaction?.match(/^GET (\/.*)?\/_next\/static\//)) {
            return null;
          }

          // Filter out transactions for requests to the tunnel route
          if (
            globalWithInjectedValues.__sentryRewritesTunnelPath__ &&
            event.transaction === `POST ${globalWithInjectedValues.__sentryRewritesTunnelPath__}`
          ) {
            return null;
          }

          // Filter out requests to resolve source maps for stack frames in dev mode
          if (event.transaction?.match(/\/__nextjs_original-stack-frame/)) {
            return null;
          }

          // Filter out /404 transactions for pages-router which seem to be created excessively
          if (event.transaction === '/404') {
            return null;
          }

          return event;
        } else {
          return event;
        }
      }) satisfies EventProcessor,
      { id: 'NextLowQualityTransactionsFilter' },
    ),
  );

  // TODO(v8): Remove this because we have `suppressTracing`
  addEventProcessor(
    Object.assign(
      (event => {
        if (event.type === 'transaction') {
          event.spans = event.spans?.filter(span => {
            // Filter out spans for Sentry event sends
            const httpTargetAttribute: unknown = span.data?.['http.target'];
            if (typeof httpTargetAttribute === 'string') {
              // TODO: Find a more robust matching logic - We likely want to use the OTEL SDK's `suppressTracing` in our transport, if we end up using it, we can delete this filtering logic here.
              return !httpTargetAttribute.includes('sentry_client') && !httpTargetAttribute.includes('sentry_key');
            }

            return true;
          });
        }

        return event;
      }) satisfies EventProcessor,
      { id: 'NextFilterSentrySpans' },
    ),
  );

  if (process.env.NODE_ENV === 'development') {
    addEventProcessor(devErrorSymbolicationEventProcessor);
  }

  DEBUG_BUILD && logger.log('SDK successfully initialized');
}

function sdkAlreadyInitialized(): boolean {
  return !!getClient();
}

export * from '../common';

export { wrapApiHandlerWithSentry } from '../common/wrapApiHandlerWithSentry';<|MERGE_RESOLUTION|>--- conflicted
+++ resolved
@@ -12,11 +12,8 @@
 export * from '@sentry/node';
 import type { EventProcessor } from '@sentry/types';
 import { httpIntegration } from './httpIntegration';
-<<<<<<< HEAD
-=======
 
 export { httpIntegration };
->>>>>>> fdfe8c1f
 
 export { captureUnderscoreErrorException } from '../common/_error';
 
