import {
  addTracingExtensions,
  captureException,
  continueTrace,
  getClient,
  handleCallbackErrors,
  startSpan,
  withIsolationScope,
} from '@sentry/core';
import { logger } from '@sentry/utils';

import { DEBUG_BUILD } from './debug-build';
import { isNotFoundNavigationError, isRedirectNavigationError } from './nextNavigationErrorUtils';
import { platformSupportsStreaming } from './utils/platformSupportsStreaming';
import { flushQueue } from './utils/responseEnd';

interface Options {
  formData?: FormData;
  // TODO: Whenever we decide to drop support for Next.js <= 12 we can automatically pick up the headers becauase "next/headers" will be resolvable.
  headers?: Headers;
  recordResponse?: boolean;
}

// eslint-disable-next-line @typescript-eslint/no-explicit-any
export function withServerActionInstrumentation<A extends (...args: any[]) => any>(
  serverActionName: string,
  callback: A,
): Promise<ReturnType<A>>;

// eslint-disable-next-line @typescript-eslint/no-explicit-any
export function withServerActionInstrumentation<A extends (...args: any[]) => any>(
  serverActionName: string,
  options: Options,
  callback: A,
): Promise<ReturnType<A>>;

/**
 * Wraps a Next.js Server Action implementation with Sentry Error and Performance instrumentation.
 */
export function withServerActionInstrumentation<A extends (...args: unknown[]) => unknown>(
  ...args: [string, Options, A] | [string, A]
): Promise<ReturnType<A>> {
  if (typeof args[1] === 'function') {
    const [serverActionName, callback] = args;
    return withServerActionInstrumentationImplementation(serverActionName, {}, callback);
  } else {
    const [serverActionName, options, callback] = args;
    // eslint-disable-next-line @typescript-eslint/no-non-null-assertion
    return withServerActionInstrumentationImplementation(serverActionName, options, callback!);
  }
}

// eslint-disable-next-line @typescript-eslint/no-explicit-any
async function withServerActionInstrumentationImplementation<A extends (...args: any[]) => any>(
  serverActionName: string,
  options: Options,
  callback: A,
): Promise<ReturnType<A>> {
  addTracingExtensions();
  return withIsolationScope(isolationScope => {
    const sendDefaultPii = getClient()?.getOptions().sendDefaultPii;

    let sentryTraceHeader;
    let baggageHeader;
    const fullHeadersObject: Record<string, string> = {};
    try {
      sentryTraceHeader = options.headers?.get('sentry-trace') ?? undefined;
      baggageHeader = options.headers?.get('baggage');
      options.headers?.forEach((value, key) => {
        fullHeadersObject[key] = value;
      });
    } catch (e) {
      DEBUG_BUILD &&
        logger.warn(
          "Sentry wasn't able to extract the tracing headers for a server action. Will not trace this request.",
        );
    }

    isolationScope.setSDKProcessingMetadata({
      request: {
        headers: fullHeadersObject,
      },
    });

    return continueTrace(
      {
        sentryTrace: sentryTraceHeader,
        baggage: baggageHeader,
      },
      async () => {
        try {
          return await startSpan(
            {
              op: 'function.server_action',
              name: `serverAction/${serverActionName}`,
              metadata: {
                source: 'route',
              },
            },
<<<<<<< HEAD
            async () => {
              const result = await handleCallbackErrors(callback, error => {
                captureException(error, { mechanism: { handled: false } });
              });
=======
          },
        },
        async span => {
          const result = await handleCallbackErrors(callback, error => {
            if (isNotFoundNavigationError(error)) {
              // We don't want to report "not-found"s
              span?.setStatus('not_found');
            } else if (isRedirectNavigationError(error)) {
              // Don't do anything for redirects
            } else {
              span?.setStatus('internal_error');
              captureException(error, {
                mechanism: {
                  handled: false,
                },
              });
            }
          });
>>>>>>> 028f4d52

              if (options.recordResponse !== undefined ? options.recordResponse : sendDefaultPii) {
                isolationScope.setExtra('server_action_result', result);
              }

              if (options.formData) {
                options.formData.forEach((value, key) => {
                  isolationScope.setExtra(
                    `server_action_form_data.${key}`,
                    typeof value === 'string' ? value : '[non-string value]',
                  );
                });
              }

              return result;
            },
          );
        } finally {
          if (!platformSupportsStreaming()) {
            // Lambdas require manual flushing to prevent execution freeze before the event is sent
            await flushQueue();
          }

          if (process.env.NEXT_RUNTIME === 'edge') {
            // flushQueue should not throw
            // eslint-disable-next-line @typescript-eslint/no-floating-promises
            flushQueue();
          }
        }
      },
    );
  });
}<|MERGE_RESOLUTION|>--- conflicted
+++ resolved
@@ -97,31 +97,22 @@
                 source: 'route',
               },
             },
-<<<<<<< HEAD
-            async () => {
+            async span => {
               const result = await handleCallbackErrors(callback, error => {
-                captureException(error, { mechanism: { handled: false } });
+                if (isNotFoundNavigationError(error)) {
+                  // We don't want to report "not-found"s
+                  span?.setStatus('not_found');
+                } else if (isRedirectNavigationError(error)) {
+                  // Don't do anything for redirects
+                } else {
+                  span?.setStatus('internal_error');
+                  captureException(error, {
+                    mechanism: {
+                      handled: false,
+                    },
+                  });
+                }
               });
-=======
-          },
-        },
-        async span => {
-          const result = await handleCallbackErrors(callback, error => {
-            if (isNotFoundNavigationError(error)) {
-              // We don't want to report "not-found"s
-              span?.setStatus('not_found');
-            } else if (isRedirectNavigationError(error)) {
-              // Don't do anything for redirects
-            } else {
-              span?.setStatus('internal_error');
-              captureException(error, {
-                mechanism: {
-                  handled: false,
-                },
-              });
-            }
-          });
->>>>>>> 028f4d52
 
               if (options.recordResponse !== undefined ? options.recordResponse : sendDefaultPii) {
                 isolationScope.setExtra('server_action_result', result);
