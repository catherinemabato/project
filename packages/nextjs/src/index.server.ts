import { Carrier, getHubFromCarrier, getMainCarrier } from '@sentry/hub';
import { RewriteFrames } from '@sentry/integrations';
import { configureScope, getCurrentHub, init as nodeInit, Integrations } from '@sentry/node';
import { Event } from '@sentry/types';
import { escapeStringForRegex, logger } from '@sentry/utils';
import * as domainModule from 'domain';
import * as path from 'path';

import { MetadataBuilder } from './utils/metadataBuilder';
import { NextjsOptions } from './utils/nextjsOptions';
import { addIntegration } from './utils/userIntegrations';

export * from '@sentry/node';

// Here we want to make sure to only include what doesn't have browser specifics
// because or SSR of next.js we can only use this.
export { ErrorBoundary, withErrorBoundary } from '@sentry/react';

type GlobalWithDistDir = typeof global & { __rewriteFramesDistDir__: string };
const domain = domainModule as typeof domainModule & { active: (domainModule.Domain & Carrier) | null };

// During build, the main process is invoked by
//   `node next build`
// and child processes are invoked as
//   `node <path>/node_modules/jest-worker/build/workers/processChild.js`,
// whereas at runtime the process is invoked as
//   `node next start`
// or
//   `node /var/runtime/index.js`.
const isBuild = new RegExp('build').test(process.argv.toString());
const isVercel = !!process.env.VERCEL;

/** Inits the Sentry NextJS SDK on node. */
export function init(options: NextjsOptions): void {
  if (options.debug) {
    logger.enable();
  }

  logger.log('Initializing SDK...');

  if (sdkAlreadyInitialized()) {
    logger.log('SDK already initialized');
    return;
  }

  const metadataBuilder = new MetadataBuilder(options, ['nextjs', 'node']);
  metadataBuilder.addSdkMetadata();
  options.environment = options.environment || process.env.NODE_ENV;
  addServerIntegrations(options);
  // Right now we only capture frontend sessions for Next.js
  options.autoSessionTracking = false;

  // In an ideal world, this init function would be called before any requests are handled. That way, every domain we
  // use to wrap a request would inherit its scope and client from the global hub. In practice, however, handling the
  // first request is what causes us to initialize the SDK, as the init code is injected into `_app` and all API route
  // handlers, and those are only accessed in the course of handling a request. As a result, we're already in a domain
  // when `init` is called. In order to compensate for this and mimic the ideal world scenario, we stash the active
  // domain, run `init` as normal, and then restore the domain afterwards, copying over data from the main hub as if we
  // really were inheriting.
  const activeDomain = domain.active;
  domain.active = null;

  nodeInit(options);

  configureScope(scope => {
    scope.setTag('runtime', 'node');
    if (isVercel) {
      scope.setTag('vercel', true);
    }

    scope.addEventProcessor(filterTransactions);
  });

  if (activeDomain) {
    const globalHub = getHubFromCarrier(getMainCarrier());
    const domainHub = getHubFromCarrier(activeDomain);

    // apply the changes made by `nodeInit` to the domain's hub also
    domainHub.bindClient(globalHub.getClient());
    domainHub.getScope()?.update(globalHub.getScope());
    // `scope.update()` doesn’t copy over event processors, so we have to add it manually
    domainHub.getScope()?.addEventProcessor(filterTransactions);

    // restore the domain hub as the current one
    domain.active = activeDomain;
  }

  logger.log('SDK successfully initialized');
}

function sdkAlreadyInitialized(): boolean {
  const hub = getCurrentHub();
  return !!hub.getClient();
}

function addServerIntegrations(options: NextjsOptions): void {
  // This value is injected at build time, based on the output directory specified in the build config
  const distDirName = (global as GlobalWithDistDir).__rewriteFramesDistDir__ || '.next';
  // nextjs always puts the build directory at the project root level, which is also where you run `next start` from, so
  // we can read in the project directory from the currently running process
  const distDirAbsPath = path.resolve(process.cwd(), distDirName);
  const SOURCEMAP_FILENAME_REGEX = new RegExp(escapeStringForRegex(distDirAbsPath));

  const defaultRewriteFramesIntegration = new RewriteFrames({
    iteratee: frame => {
      frame.filename = frame.filename?.replace(SOURCEMAP_FILENAME_REGEX, 'app:///_next');
      return frame;
    },
  });

  if (options.integrations) {
    options.integrations = addIntegration(defaultRewriteFramesIntegration, options.integrations);
  } else {
    options.integrations = [defaultRewriteFramesIntegration];
  }

  if (options.tracesSampleRate !== undefined || options.tracesSampler !== undefined) {
    const defaultHttpTracingIntegration = new Integrations.Http({ tracing: true });
    options.integrations = addIntegration(defaultHttpTracingIntegration, options.integrations, {
      Http: { keyPath: '_tracing', value: true },
    });
  }
}

function filterTransactions(event: Event): Event | null {
  return event.type === 'transaction' && event.transaction === '/404' ? null : event;
}

export { withSentryConfig } from './config';
export { withSentry } from './utils/withSentry';

// Wrap various server methods to enable error monitoring and tracing. (Note: This only happens for non-Vercel
// deployments, because the current method of doing the wrapping a) crashes Next 12 apps deployed to Vercel and
// b) doesn't work on those apps anyway. We also don't do it during build, because there's no server running in that
// phase.)
if (!isVercel && !isBuild) {
<<<<<<< HEAD
  // Dynamically require the file because even importing from it causes Next 12 to crash on Vercel.
  // In environments where the JS file doesn't exist, such as testing, import the TS file.
  try {
    // eslint-disable-next-line @typescript-eslint/no-var-requires
    const { instrumentServer } = require('./utils/instrumentServer.js');
    instrumentServer();
  } catch {
    try {
      // eslint-disable-next-line @typescript-eslint/no-var-requires
      const { instrumentServer } = require('./utils/instrumentServer.ts');
      instrumentServer();
    } catch {
      // Server not instrumented. Not adding logs to avoid noise.
    }
  }
=======
  // we have to dynamically require the file because even importing from it causes Next 12 to crash on Vercel
  // eslint-disable-next-line @typescript-eslint/no-var-requires
  const { instrumentServer } = require('./utils/instrumentServer.js');
  instrumentServer();
>>>>>>> 9fa8b1b3
}<|MERGE_RESOLUTION|>--- conflicted
+++ resolved
@@ -134,7 +134,6 @@
 // b) doesn't work on those apps anyway. We also don't do it during build, because there's no server running in that
 // phase.)
 if (!isVercel && !isBuild) {
-<<<<<<< HEAD
   // Dynamically require the file because even importing from it causes Next 12 to crash on Vercel.
   // In environments where the JS file doesn't exist, such as testing, import the TS file.
   try {
@@ -150,10 +149,4 @@
       // Server not instrumented. Not adding logs to avoid noise.
     }
   }
-=======
-  // we have to dynamically require the file because even importing from it causes Next 12 to crash on Vercel
-  // eslint-disable-next-line @typescript-eslint/no-var-requires
-  const { instrumentServer } = require('./utils/instrumentServer.js');
-  instrumentServer();
->>>>>>> 9fa8b1b3
 }