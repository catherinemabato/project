--- conflicted
+++ resolved
@@ -137,14 +137,7 @@
   }
 }
 
-<<<<<<< HEAD
-=======
-function filterTransactions(event: Event): Event | null {
-  return event.type === 'transaction' && event.transaction === '/404' ? null : event;
-}
-
 export type { SentryWebpackPluginOptions } from './config/types';
->>>>>>> bf2dc7b2
 export { withSentryConfig } from './config';
 export { withSentry } from './utils/withSentry';
 
