--- conflicted
+++ resolved
@@ -1,14 +1,6 @@
 import { addEventProcessor, applySdkMetadata, hasTracingEnabled, setTag } from '@sentry/core';
 import type { BrowserOptions } from '@sentry/react';
-import {
-<<<<<<< HEAD
-  getCurrentScope,
-=======
-  DEFAULT_TRACE_PROPAGATION_TARGETS,
->>>>>>> 8af205eb
-  getDefaultIntegrations as getReactDefaultIntegrations,
-  init as reactInit,
-} from '@sentry/react';
+import { getDefaultIntegrations as getReactDefaultIntegrations, init as reactInit } from '@sentry/react';
 import type { EventProcessor, Integration } from '@sentry/types';
 
 import { devErrorSymbolicationEventProcessor } from '../common/devErrorSymbolicationEventProcessor';
