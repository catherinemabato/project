--- conflicted
+++ resolved
@@ -94,7 +94,6 @@
     );
   }
 
-<<<<<<< HEAD
   // From Next.js version (15.0.0-canary.124) onwards, Next.js does no longer require the `experimental.instrumentationHook` option and will
   // print a warning when it is set, so we need to conditionally provide it for lower versions.
   if (nextJsVersion) {
@@ -159,7 +158,8 @@
         ...incomingUserNextConfigObject.experimental,
       };
     }
-=======
+  }
+
   if (process.env.TURBOPACK && !process.env.SENTRY_SUPPRESS_TURBOPACK_WARNING) {
     // eslint-disable-next-line no-console
     console.warn(
@@ -169,7 +169,6 @@
         process.env.NODE_ENV === 'development' ? 'Production builds without `--turbo` will still fully work. ' : ''
       }If you are just trying out Sentry or attempting to configure the SDK, we recommend temporarily removing the \`--turbo\` flag while you are developing locally. Follow this issue for progress on Sentry + Turbopack: https://github.com/getsentry/sentry-javascript/issues/8105. (You can suppress this warning by setting SENTRY_SUPPRESS_TURBOPACK_WARNING=1 as environment variable)`,
     );
->>>>>>> 63863cdb
   }
 
   return {
