{
  "name": "@sentry/nextjs",
  "version": "7.14.2",
  "description": "Official Sentry SDK for Next.js",
  "repository": "git://github.com/getsentry/sentry-javascript.git",
  "homepage": "https://github.com/getsentry/sentry-javascript/tree/master/packages/nextjs",
  "author": "Sentry",
  "license": "MIT",
  "engines": {
    "node": ">=8"
  },
  "main": "build/cjs/index.server.js",
  "module": "build/esm/index.server.js",
  "browser": "build/esm/index.client.js",
  "types": "build/types/index.server.d.ts",
  "publishConfig": {
    "access": "public"
  },
  "dependencies": {
    "@rollup/plugin-sucrase": "4.0.4",
<<<<<<< HEAD
    "@sentry/core": "7.14.1",
    "@sentry/integrations": "7.14.1",
    "@sentry/node": "7.14.1",
    "@sentry/react": "7.14.1",
    "@sentry/tracing": "7.14.1",
    "@sentry/types": "7.14.1",
    "@sentry/utils": "7.14.1",
=======
    "@sentry/core": "7.14.2",
    "@sentry/hub": "7.14.2",
    "@sentry/integrations": "7.14.2",
    "@sentry/node": "7.14.2",
    "@sentry/react": "7.14.2",
    "@sentry/tracing": "7.14.2",
    "@sentry/types": "7.14.2",
    "@sentry/utils": "7.14.2",
>>>>>>> 1d5c610d
    "@sentry/webpack-plugin": "1.19.0",
    "chalk": "3.0.0",
    "rollup": "2.78.0",
    "tslib": "^1.9.3"
  },
  "devDependencies": {
    "@sentry/nextjs": "7.14.2",
    "@types/webpack": "^4.41.31",
    "next": "10.1.3"
  },
  "peerDependencies": {
    "next": "^10.0.8 || ^11.0 || ^12.0",
    "react": "15.x || 16.x || 17.x || 18.x",
    "webpack": ">= 4.0.0"
  },
  "peerDependenciesMeta": {
    "webpack": {
      "optional": true
    }
  },
  "scripts": {
    "build": "run-p build:rollup build:types",
    "build:dev": "run-s build",
    "build:rollup": "ts-node scripts/buildRollup.ts",
    "build:types": "tsc -p tsconfig.types.json",
    "build:watch": "run-p build:rollup:watch build:types:watch",
    "build:dev:watch": "run-s build:watch",
    "build:rollup:watch": "nodemon --ext ts --watch src scripts/buildRollup.ts",
    "build:types:watch": "tsc -p tsconfig.types.json --watch",
    "build:npm": "ts-node ../../scripts/prepack.ts && npm pack ./build",
    "circularDepCheck": "madge --circular src/index.client.ts && madge --circular --exclude 'config/types\\.ts' src/index.server.ts # see https://github.com/pahen/madge/issues/306",
    "clean": "rimraf build coverage sentry-nextjs-*.tgz",
    "fix": "run-s fix:eslint fix:prettier",
    "fix:eslint": "eslint . --format stylish --fix",
    "fix:prettier": "prettier --write \"{src,test,scripts}/**/*.ts\"",
    "lint": "run-s lint:prettier lint:eslint",
    "lint:eslint": "eslint . --cache --cache-location '../../eslintcache/' --format stylish",
    "lint:prettier": "prettier --check \"{src,test,scripts}/**/*.ts\"",
    "test": "run-s test:unit",
    "test:all": "run-s test:unit test:integration",
    "test:unit": "jest",
    "test:integration": "test/run-integration-tests.sh",
    "test:watch": "jest --watch",
    "vercel:branch": "source vercel/set-up-branch-for-test-app-use.sh",
    "vercel:project": "source vercel/make-project-use-current-branch.sh"
  },
  "volta": {
    "extends": "../../package.json"
  },
  "sideEffects": [
    "./cjs/index.server.js",
    "./esm/index.server.js",
    "./src/index.server.ts"
  ]
}<|MERGE_RESOLUTION|>--- conflicted
+++ resolved
@@ -18,24 +18,13 @@
   },
   "dependencies": {
     "@rollup/plugin-sucrase": "4.0.4",
-<<<<<<< HEAD
-    "@sentry/core": "7.14.1",
-    "@sentry/integrations": "7.14.1",
-    "@sentry/node": "7.14.1",
-    "@sentry/react": "7.14.1",
-    "@sentry/tracing": "7.14.1",
-    "@sentry/types": "7.14.1",
-    "@sentry/utils": "7.14.1",
-=======
     "@sentry/core": "7.14.2",
-    "@sentry/hub": "7.14.2",
     "@sentry/integrations": "7.14.2",
     "@sentry/node": "7.14.2",
     "@sentry/react": "7.14.2",
     "@sentry/tracing": "7.14.2",
     "@sentry/types": "7.14.2",
     "@sentry/utils": "7.14.2",
->>>>>>> 1d5c610d
     "@sentry/webpack-plugin": "1.19.0",
     "chalk": "3.0.0",
     "rollup": "2.78.0",
