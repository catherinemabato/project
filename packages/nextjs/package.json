{
  "name": "@sentry/nextjs",
  "version": "6.2.1",
  "description": "Official Sentry SDK for Next.js",
  "repository": "git://github.com/getsentry/sentry-javascript.git",
  "homepage": "https://github.com/getsentry/sentry-javascript/tree/master/packages/nextjs",
  "author": "Sentry",
  "license": "MIT",
  "engines": {
    "node": ">=6"
  },
  "main": "./dist/index.js",
  "module": "./esm/node.js",
  "browser": "./esm/browser.js",
  "types": "./dist/index.d.ts",
  "publishConfig": {
    "access": "public"
  },
  "dependencies": {
<<<<<<< HEAD
    "@sentry/core": "6.2.0",
    "@sentry/minimal": "6.2.0",
    "@sentry/node": "6.2.0",
    "@sentry/react": "6.2.0",
    "@sentry/wizard": "^1.1.4",
    "@sentry/webpack-plugin": "1.14.1"
=======
    "@sentry/core": "6.2.1",
    "@sentry/minimal": "6.2.1",
    "@sentry/node": "6.2.1",
    "@sentry/react": "6.2.1"
>>>>>>> 23d5c283
  },
  "devDependencies": {
    "@sentry/types": "6.2.1",
    "eslint": "7.20.0",
    "rimraf": "3.0.2"
  },
  "scripts": {
    "build": "run-p build:es5 build:esm",
    "build:es5": "tsc -p tsconfig.build.json",
    "build:esm": "tsc -p tsconfig.esm.json",
    "build:watch": "run-p build:watch:es5 build:watch:esm",
    "build:watch:es5": "tsc -p tsconfig.build.json -w --preserveWatchOutput",
    "build:watch:esm": "tsc -p tsconfig.esm.json -w --preserveWatchOutput",
    "clean": "rimraf dist esm coverage *.js *.js.map *.d.ts",
    "link:yarn": "yarn link",
    "lint": "run-s lint:prettier lint:eslint",
    "lint:prettier": "prettier --check \"{src,test}/**/*.ts\"",
    "lint:eslint": "eslint . --cache --cache-location '../../eslintcache/' --format stylish",
    "fix": "run-s fix:eslint fix:prettier",
    "fix:eslint": "eslint . --format stylish --fix",
    "fix:prettier": "prettier --write \"{src,test}/**/*.ts\"",
    "test": "jest",
    "test:watch": "jest --watch",
    "pack": "npm pack"
  },
  "volta": {
    "extends": "../../package.json"
  },
  "jest": {
    "collectCoverage": true,
    "transform": {
      "^.+\\.ts$": "ts-jest"
    },
    "moduleFileExtensions": [
      "js",
      "ts"
    ],
    "testEnvironment": "node",
    "testMatch": [
      "**/*.test.ts"
    ],
    "globals": {
      "ts-jest": {
        "tsConfig": "./tsconfig.json",
        "diagnostics": false
      }
    }
  }
}<|MERGE_RESOLUTION|>--- conflicted
+++ resolved
@@ -17,19 +17,12 @@
     "access": "public"
   },
   "dependencies": {
-<<<<<<< HEAD
-    "@sentry/core": "6.2.0",
-    "@sentry/minimal": "6.2.0",
-    "@sentry/node": "6.2.0",
-    "@sentry/react": "6.2.0",
-    "@sentry/wizard": "^1.1.4",
-    "@sentry/webpack-plugin": "1.14.1"
-=======
     "@sentry/core": "6.2.1",
     "@sentry/minimal": "6.2.1",
     "@sentry/node": "6.2.1",
-    "@sentry/react": "6.2.1"
->>>>>>> 23d5c283
+    "@sentry/react": "6.2.1",
+    "@sentry/wizard": "^1.1.4",
+    "@sentry/webpack-plugin": "1.14.1"
   },
   "devDependencies": {
     "@sentry/types": "6.2.1",
