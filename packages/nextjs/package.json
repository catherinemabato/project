--- conflicted
+++ resolved
@@ -36,23 +36,13 @@
   },
   "dependencies": {
     "@rollup/plugin-commonjs": "24.0.0",
-<<<<<<< HEAD
-    "@sentry/core": "8.0.0-alpha.2",
-    "@sentry/node-experimental": "8.0.0-alpha.2",
-    "@sentry/react": "8.0.0-alpha.2",
-    "@sentry/types": "8.0.0-alpha.2",
-    "@sentry/utils": "8.0.0-alpha.2",
-    "@sentry/vercel-edge": "8.0.0-alpha.2",
-    "@sentry/webpack-plugin": "2.16.0",
-=======
     "@sentry/core": "8.0.0-alpha.4",
     "@sentry/node-experimental": "8.0.0-alpha.4",
     "@sentry/react": "8.0.0-alpha.4",
     "@sentry/types": "8.0.0-alpha.4",
     "@sentry/utils": "8.0.0-alpha.4",
     "@sentry/vercel-edge": "8.0.0-alpha.4",
-    "@sentry/webpack-plugin": "2.14.3",
->>>>>>> b4d77011
+    "@sentry/webpack-plugin": "2.16.0",
     "chalk": "3.0.0",
     "resolve": "1.22.8",
     "rollup": "3.29.4",
