{
  "name": "@sentry/nextjs",
  "version": "7.14.0",
  "description": "Official Sentry SDK for Next.js",
  "repository": "git://github.com/getsentry/sentry-javascript.git",
  "homepage": "https://github.com/getsentry/sentry-javascript/tree/master/packages/nextjs",
  "author": "Sentry",
  "license": "MIT",
  "engines": {
    "node": ">=8"
  },
  "main": "build/cjs/index.server.js",
  "module": "build/esm/index.server.js",
  "browser": "build/esm/index.client.js",
  "types": "build/types/index.server.d.ts",
  "publishConfig": {
    "access": "public"
  },
  "dependencies": {
    "@rollup/plugin-sucrase": "4.0.4",
<<<<<<< HEAD
    "@sentry/core": "7.13.0",
    "@sentry/integrations": "7.13.0",
    "@sentry/node": "7.13.0",
    "@sentry/react": "7.13.0",
    "@sentry/tracing": "7.13.0",
    "@sentry/types": "7.13.0",
    "@sentry/utils": "7.13.0",
=======
    "@sentry/core": "7.14.0",
    "@sentry/hub": "7.14.0",
    "@sentry/integrations": "7.14.0",
    "@sentry/node": "7.14.0",
    "@sentry/react": "7.14.0",
    "@sentry/tracing": "7.14.0",
    "@sentry/types": "7.14.0",
    "@sentry/utils": "7.14.0",
>>>>>>> 92dd0ed3
    "@sentry/webpack-plugin": "1.19.0",
    "chalk": "3.0.0",
    "rollup": "2.78.0",
    "tslib": "^1.9.3"
  },
  "devDependencies": {
    "@sentry/nextjs": "7.14.0",
    "@types/webpack": "^4.41.31",
    "next": "10.1.3"
  },
  "peerDependencies": {
    "next": "^10.0.8 || ^11.0 || ^12.0",
    "react": "15.x || 16.x || 17.x || 18.x",
    "webpack": ">= 4.0.0"
  },
  "peerDependenciesMeta": {
    "webpack": {
      "optional": true
    }
  },
  "scripts": {
    "build": "run-p build:rollup build:types",
    "build:dev": "run-s build",
    "build:rollup": "ts-node scripts/buildRollup.ts",
    "build:types": "tsc -p tsconfig.types.json",
    "build:watch": "run-p build:rollup:watch build:types:watch",
    "build:dev:watch": "run-s build:watch",
    "build:rollup:watch": "nodemon --ext ts --watch src scripts/buildRollup.ts",
    "build:types:watch": "tsc -p tsconfig.types.json --watch",
    "build:npm": "ts-node ../../scripts/prepack.ts && npm pack ./build",
    "circularDepCheck": "madge --circular src/index.client.ts && madge --circular --exclude 'config/types\\.ts' src/index.server.ts # see https://github.com/pahen/madge/issues/306",
    "clean": "rimraf build coverage sentry-nextjs-*.tgz",
    "fix": "run-s fix:eslint fix:prettier",
    "fix:eslint": "eslint . --format stylish --fix",
    "fix:prettier": "prettier --write \"{src,test,scripts}/**/*.ts\"",
    "lint": "run-s lint:prettier lint:eslint",
    "lint:eslint": "eslint . --cache --cache-location '../../eslintcache/' --format stylish",
    "lint:prettier": "prettier --check \"{src,test,scripts}/**/*.ts\"",
    "test": "run-s test:unit",
    "test:all": "run-s test:unit test:integration",
    "test:unit": "jest",
    "test:integration": "test/run-integration-tests.sh",
    "test:watch": "jest --watch",
    "vercel:branch": "source vercel/set-up-branch-for-test-app-use.sh",
    "vercel:project": "source vercel/make-project-use-current-branch.sh"
  },
  "volta": {
    "extends": "../../package.json"
  },
  "sideEffects": [
    "./cjs/index.server.js",
    "./esm/index.server.js",
    "./src/index.server.ts"
  ]
}<|MERGE_RESOLUTION|>--- conflicted
+++ resolved
@@ -18,24 +18,13 @@
   },
   "dependencies": {
     "@rollup/plugin-sucrase": "4.0.4",
-<<<<<<< HEAD
-    "@sentry/core": "7.13.0",
-    "@sentry/integrations": "7.13.0",
-    "@sentry/node": "7.13.0",
-    "@sentry/react": "7.13.0",
-    "@sentry/tracing": "7.13.0",
-    "@sentry/types": "7.13.0",
-    "@sentry/utils": "7.13.0",
-=======
     "@sentry/core": "7.14.0",
-    "@sentry/hub": "7.14.0",
     "@sentry/integrations": "7.14.0",
     "@sentry/node": "7.14.0",
     "@sentry/react": "7.14.0",
     "@sentry/tracing": "7.14.0",
     "@sentry/types": "7.14.0",
     "@sentry/utils": "7.14.0",
->>>>>>> 92dd0ed3
     "@sentry/webpack-plugin": "1.19.0",
     "chalk": "3.0.0",
     "rollup": "2.78.0",
