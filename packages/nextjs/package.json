{
  "name": "@sentry/nextjs",
  "version": "6.17.3",
  "description": "Official Sentry SDK for Next.js",
  "repository": "git://github.com/getsentry/sentry-javascript.git",
  "homepage": "https://github.com/getsentry/sentry-javascript/tree/master/packages/nextjs",
  "author": "Sentry",
  "license": "MIT",
  "engines": {
    "node": ">=6"
  },
  "main": "./dist/index.server.js",
  "module": "./esm/index.server.js",
  "browser": "./esm/index.client.js",
  "types": "./esm/index.server.d.ts",
  "publishConfig": {
    "access": "public"
  },
  "dependencies": {
<<<<<<< HEAD
    "@sentry/core": "6.17.2",
    "@sentry/hub": "6.17.2",
    "@sentry/integrations": "6.17.2",
    "@sentry/node": "6.17.2",
    "@sentry/react": "6.17.2",
    "@sentry/tracing": "6.17.2",
    "@sentry/utils": "6.17.2",
    "@sentry/webpack-plugin": "1.18.4",
=======
    "@sentry/core": "6.17.3",
    "@sentry/hub": "6.17.3",
    "@sentry/integrations": "6.17.3",
    "@sentry/node": "6.17.3",
    "@sentry/react": "6.17.3",
    "@sentry/tracing": "6.17.3",
    "@sentry/utils": "6.17.3",
    "@sentry/webpack-plugin": "1.18.3",
>>>>>>> 7372abcb
    "tslib": "^1.9.3"
  },
  "devDependencies": {
    "@sentry/types": "6.17.3",
    "@types/webpack": "^4.41.31",
    "next": "10.1.3"
  },
  "peerDependencies": {
    "next": "^10.0.8 || ^11.0 || ^12.0",
    "react": "15.x || 16.x || 17.x",
    "webpack": ">= 4.0.0"
  },
  "scripts": {
    "build": "run-p build:cjs build:esm",
    "build:cjs": "tsc -p tsconfig.cjs.json",
    "build:dev": "run-s build",
    "build:es5": "yarn build:cjs # *** backwards compatibility - remove in v7 ***",
    "build:esm": "tsc -p tsconfig.esm.json",
    "build:watch": "run-p build:cjs:watch build:esm:watch",
    "build:cjs:watch": "tsc -p tsconfig.cjs.json --watch",
    "build:dev:watch": "run-s build:watch",
    "build:es5:watch": "yarn build:cjs:watch # *** backwards compatibility - remove in v7 ***",
    "build:esm:watch": "tsc -p tsconfig.esm.json --watch",
    "circularDepCheck": "madge --circular src/index.client.ts && madge --circular src/index.server.ts",
    "clean": "rimraf dist esm coverage *.js *.js.map *.d.ts",
    "fix": "run-s fix:eslint fix:prettier",
    "fix:eslint": "eslint . --format stylish --fix",
    "fix:prettier": "prettier --write \"{src,test}/**/*.ts\"",
    "link:yarn": "yarn link",
    "lint": "run-s lint:prettier lint:eslint",
    "lint:eslint": "eslint . --cache --cache-location '../../eslintcache/' --format stylish",
    "lint:prettier": "prettier --check \"{src,test}/**/*.ts\"",
    "pack": "npm pack",
    "test": "run-s test:unit test:integration",
    "test:unit": "jest",
    "test:integration": "test/run-integration-tests.sh",
    "test:watch": "jest --watch",
    "vercel:branch": "source vercel/set-up-branch-for-test-app-use.sh",
    "vercel:project": "source vercel/make-project-use-current-branch.sh"
  },
  "volta": {
    "extends": "../../package.json"
  },
  "jest": {
    "collectCoverage": true,
    "transform": {
      "^.+\\.ts$": "ts-jest"
    },
    "moduleFileExtensions": [
      "js",
      "ts"
    ],
    "testEnvironment": "node",
    "testMatch": [
      "**/*.test.ts"
    ],
    "globals": {
      "ts-jest": {
        "tsConfig": "./tsconfig.json",
        "diagnostics": false
      }
    }
  },
  "sideEffects": [
    "./dist/index.server.js",
    "./esm/index.server.js",
    "./src/index.server.ts"
  ]
}<|MERGE_RESOLUTION|>--- conflicted
+++ resolved
@@ -17,16 +17,6 @@
     "access": "public"
   },
   "dependencies": {
-<<<<<<< HEAD
-    "@sentry/core": "6.17.2",
-    "@sentry/hub": "6.17.2",
-    "@sentry/integrations": "6.17.2",
-    "@sentry/node": "6.17.2",
-    "@sentry/react": "6.17.2",
-    "@sentry/tracing": "6.17.2",
-    "@sentry/utils": "6.17.2",
-    "@sentry/webpack-plugin": "1.18.4",
-=======
     "@sentry/core": "6.17.3",
     "@sentry/hub": "6.17.3",
     "@sentry/integrations": "6.17.3",
@@ -34,8 +24,7 @@
     "@sentry/react": "6.17.3",
     "@sentry/tracing": "6.17.3",
     "@sentry/utils": "6.17.3",
-    "@sentry/webpack-plugin": "1.18.3",
->>>>>>> 7372abcb
+    "@sentry/webpack-plugin": "1.18.4",
     "tslib": "^1.9.3"
   },
   "devDependencies": {
