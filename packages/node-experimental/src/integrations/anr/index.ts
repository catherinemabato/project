--- conflicted
+++ resolved
@@ -86,10 +86,6 @@
   };
 
   if (options.captureStackTrace) {
-<<<<<<< HEAD
-    const inspector = await import('inspector');
-=======
->>>>>>> 056f944b
     if (!inspector.url()) {
       inspector.open(0);
     }
