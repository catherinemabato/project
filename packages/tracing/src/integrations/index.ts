export { Express } from './express';
<<<<<<< HEAD
export { Postgres } from './postgres';
=======
export { Mysql } from './mysql';
export { Mongo } from './mongo';
>>>>>>> a1934b44
<|MERGE_RESOLUTION|>--- conflicted
+++ resolved
@@ -1,7 +1,4 @@
 export { Express } from './express';
-<<<<<<< HEAD
 export { Postgres } from './postgres';
-=======
 export { Mysql } from './mysql';
-export { Mongo } from './mongo';
->>>>>>> a1934b44
+export { Mongo } from './mongo';