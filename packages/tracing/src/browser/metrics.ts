--- conflicted
+++ resolved
@@ -1,12 +1,7 @@
 /* eslint-disable max-lines */
 /* eslint-disable @typescript-eslint/no-explicit-any */
-<<<<<<< HEAD
 import { Measurements, SpanContext } from '@sentry/types';
-import { getGlobalObject, logger } from '@sentry/utils';
-=======
-import { SpanContext } from '@sentry/types';
 import { browserPerformanceTimeOrigin, getGlobalObject, logger } from '@sentry/utils';
->>>>>>> fdfb63f6
 
 import { Span } from '../span';
 import { Transaction } from '../transaction';
@@ -42,21 +37,7 @@
 
     logger.log('[Tracing] Adding & adjusting spans using Performance API');
 
-<<<<<<< HEAD
-    const timeOrigin = msToSec(performance.timeOrigin);
-=======
-    // TODO(fixme): depending on the 'op' directly is brittle.
-    if (transaction.op === 'pageload') {
-      // Force any pending records to be dispatched.
-      this._forceLCP();
-      if (this._lcp) {
-        // Set the last observed LCP score.
-        transaction.setData('_sentry_web_vitals', { LCP: this._lcp });
-      }
-    }
-
     const timeOrigin = msToSec(browserPerformanceTimeOrigin);
->>>>>>> fdfb63f6
     let entryScriptSrc: string | undefined;
 
     if (global.document) {
