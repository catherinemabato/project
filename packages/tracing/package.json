{
  "name": "@sentry/tracing",
  "version": "7.14.2",
  "description": "Extensions for Sentry AM",
  "repository": "git://github.com/getsentry/sentry-javascript.git",
  "homepage": "https://github.com/getsentry/sentry-javascript/tree/master/packages/tracing",
  "author": "Sentry",
  "license": "MIT",
  "engines": {
    "node": ">=8"
  },
  "main": "build/npm/cjs/index.js",
  "module": "build/npm/esm/index.js",
  "types": "build/npm/types/index.d.ts",
  "publishConfig": {
    "access": "public"
  },
  "dependencies": {
<<<<<<< HEAD
    "@sentry/core": "7.14.1",
    "@sentry/types": "7.14.1",
    "@sentry/utils": "7.14.1",
=======
    "@sentry/hub": "7.14.2",
    "@sentry/types": "7.14.2",
    "@sentry/utils": "7.14.2",
>>>>>>> 1d5c610d
    "tslib": "^1.9.3"
  },
  "devDependencies": {
    "@sentry/browser": "7.14.2",
    "@types/express": "^4.17.14"
  },
  "scripts": {
    "build": "run-p build:rollup build:types build:bundle && yarn build:extras #necessary for integration tests",
    "build:bundle": "yarn ts-node ../../scripts/ensure-bundle-deps.ts && yarn rollup --config rollup.bundle.config.js",
    "build:dev": "run-p build:rollup build:types",
    "build:extras": "yarn build:prepack",
    "build:prepack": "ts-node ../../scripts/prepack.ts --bundles",
    "build:rollup": "rollup -c rollup.npm.config.js",
    "build:types": "tsc -p tsconfig.types.json",
    "build:watch": "run-p build:rollup:watch build:bundle:watch build:types:watch",
    "build:bundle:watch": "rollup --config rollup.bundle.config.js --watch",
    "build:dev:watch": "run-p build:rollup:watch build:types:watch",
    "build:rollup:watch": "rollup -c rollup.npm.config.js --watch",
    "build:types:watch": "tsc -p tsconfig.types.json --watch",
    "build:npm": "ts-node ../../scripts/prepack.ts --bundles && npm pack ./build/npm",
    "clean": "rimraf build coverage sentry-tracing-*.tgz",
    "circularDepCheck": "madge --circular src/index.ts",
    "fix": "run-s fix:eslint fix:prettier",
    "fix:eslint": "eslint . --format stylish --fix",
    "fix:prettier": "prettier --write \"{src,test,scripts}/**/*.ts\"",
    "lint": "run-s lint:prettier lint:eslint",
    "lint:eslint": "eslint . --cache --cache-location '../../eslintcache/' --format stylish",
    "lint:prettier": "prettier --check \"{src,test,scripts}/**/*.ts\"",
    "test": "jest",
    "test:watch": "jest --watch"
  },
  "volta": {
    "extends": "../../package.json"
  },
  "sideEffects": [
    "./cjs/index.js",
    "./esm/index.js",
    "./build/npm/cjs/index.js",
    "./build/npm/esm/index.js",
    "./src/index.ts"
  ]
}<|MERGE_RESOLUTION|>--- conflicted
+++ resolved
@@ -16,15 +16,8 @@
     "access": "public"
   },
   "dependencies": {
-<<<<<<< HEAD
-    "@sentry/core": "7.14.1",
-    "@sentry/types": "7.14.1",
-    "@sentry/utils": "7.14.1",
-=======
-    "@sentry/hub": "7.14.2",
     "@sentry/types": "7.14.2",
     "@sentry/utils": "7.14.2",
->>>>>>> 1d5c610d
     "tslib": "^1.9.3"
   },
   "devDependencies": {
