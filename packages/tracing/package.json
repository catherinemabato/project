{
  "name": "@sentry/tracing",
  "version": "7.43.0",
  "description": "Sentry Performance Monitoring Package",
  "repository": "git://github.com/getsentry/sentry-javascript.git",
  "homepage": "https://github.com/getsentry/sentry-javascript/tree/master/packages/tracing",
  "author": "Sentry",
  "license": "MIT",
  "engines": {
    "node": ">=8"
  },
  "main": "build/npm/cjs/index.js",
  "module": "build/npm/esm/index.js",
  "types": "build/npm/types/index.d.ts",
  "publishConfig": {
    "access": "public"
  },
  "dependencies": {
<<<<<<< HEAD
    "@sentry-internal/tracing": "7.42.0"
  },
  "devDependencies": {
    "@sentry/browser": "7.42.0",
    "@types/express": "^4.17.14",
    "@sentry/core": "7.42.0",
    "@sentry/types": "7.42.0",
    "@sentry/utils": "7.42.0"
=======
    "@sentry/core": "7.43.0",
    "@sentry/types": "7.43.0",
    "@sentry/utils": "7.43.0",
    "tslib": "^1.9.3"
  },
  "devDependencies": {
    "@sentry/browser": "7.43.0",
    "@types/express": "^4.17.14"
>>>>>>> ba99e7cd
  },
  "scripts": {
    "build": "run-p build:transpile build:types build:bundle",
    "build:bundle": "yarn rollup --config rollup.bundle.config.js",
    "build:dev": "run-p build:transpile build:types",
    "build:transpile": "rollup -c rollup.npm.config.js",
    "build:types": "tsc -p tsconfig.types.json",
    "build:watch": "run-p build:transpile:watch build:bundle:watch build:types:watch",
    "build:bundle:watch": "rollup --config rollup.bundle.config.js --watch",
    "build:dev:watch": "run-p build:transpile:watch build:types:watch",
    "build:transpile:watch": "rollup -c rollup.npm.config.js --watch",
    "build:types:watch": "tsc -p tsconfig.types.json --watch",
    "build:tarball": "ts-node ../../scripts/prepack.ts --bundles && npm pack ./build/npm",
    "clean": "rimraf build coverage sentry-tracing-*.tgz",
    "circularDepCheck": "madge --circular src/index.ts",
    "fix": "run-s fix:eslint fix:prettier",
    "fix:eslint": "eslint . --format stylish --fix",
    "fix:prettier": "prettier --write \"{src,test,scripts}/**/**.ts\"",
    "lint": "run-s lint:prettier lint:eslint",
    "lint:eslint": "eslint . --format stylish",
    "lint:prettier": "prettier --check \"{src,test,scripts}/**/**.ts\"",
    "test:unit": "jest",
    "test": "jest",
    "test:watch": "jest --watch"
  },
  "volta": {
    "extends": "../../package.json"
  },
  "sideEffects": [
    "./cjs/index.js",
    "./esm/index.js",
    "./build/npm/cjs/index.js",
    "./build/npm/esm/index.js",
    "./src/index.ts"
  ]
}<|MERGE_RESOLUTION|>--- conflicted
+++ resolved
@@ -16,25 +16,14 @@
     "access": "public"
   },
   "dependencies": {
-<<<<<<< HEAD
-    "@sentry-internal/tracing": "7.42.0"
-  },
-  "devDependencies": {
-    "@sentry/browser": "7.42.0",
-    "@types/express": "^4.17.14",
-    "@sentry/core": "7.42.0",
-    "@sentry/types": "7.42.0",
-    "@sentry/utils": "7.42.0"
-=======
-    "@sentry/core": "7.43.0",
-    "@sentry/types": "7.43.0",
-    "@sentry/utils": "7.43.0",
-    "tslib": "^1.9.3"
+    "@sentry-internal/tracing": "7.43.0"
   },
   "devDependencies": {
     "@sentry/browser": "7.43.0",
-    "@types/express": "^4.17.14"
->>>>>>> ba99e7cd
+    "@types/express": "^4.17.14",
+    "@sentry/core": "7.43.0",
+    "@sentry/types": "7.43.0",
+    "@sentry/utils": "7.43.0"
   },
   "scripts": {
     "build": "run-p build:transpile build:types build:bundle",
