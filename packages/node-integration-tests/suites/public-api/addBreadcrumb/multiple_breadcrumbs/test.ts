--- conflicted
+++ resolved
@@ -2,15 +2,9 @@
 
 test('should add multiple breadcrumbs', async () => {
   const config = await runServer(__dirname);
-<<<<<<< HEAD
-  const events = filterEnvelopeItems(await getMultipleEnvelopeRequest(config, { count: 2 }));
+  const events = filterEnvelopeItems(await getMultipleEnvelopeRequest(config, { count: 1 }));
 
   assertSentryEvent(events[0], {
-=======
-  const events = await getMultipleEnvelopeRequest(config, { count: 1 });
-
-  assertSentryEvent(events[0][2], {
->>>>>>> f563eae7
     message: 'test_multi_breadcrumbs',
     breadcrumbs: [
       {
