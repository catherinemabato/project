--- conflicted
+++ resolved
@@ -1,29 +1,15 @@
 import { Event } from '@sentry/node';
 
-<<<<<<< HEAD
 import { assertSentryEvent, filterEnvelopeItems, getMultipleEnvelopeRequest, runServer } from '../../../../utils';
 
 test('should normalize non-serializable context', async () => {
   const config = await runServer(__dirname);
-  const events = filterEnvelopeItems(await getMultipleEnvelopeRequest(config, { count: 2 }));
+  const events = filterEnvelopeItems(await getMultipleEnvelopeRequest(config, { count: 1 }));
 
   assertSentryEvent(events[0], {
-=======
-import { assertSentryEvent, getEnvelopeRequest, runServer } from '../../../../utils';
-
-test('should normalize non-serializable context', async () => {
-  const config = await runServer(__dirname);
-  const event = await getEnvelopeRequest(config);
-
-  assertSentryEvent(event[2], {
->>>>>>> f563eae7
     message: 'non_serializable',
     contexts: {},
   });
 
-<<<<<<< HEAD
   expect((events[0] as Event).contexts?.context_3).not.toBeDefined();
-=======
-  expect((event as Event).contexts?.context_3).not.toBeDefined();
->>>>>>> f563eae7
 });