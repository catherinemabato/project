<<<<<<< HEAD
import { assertSentryEvent, filterEnvelopeItems, getMultipleEnvelopeRequest, runServer } from '../../../../utils';

test('should work inside catch block', async () => {
  const config = await runServer(__dirname);
  const events = filterEnvelopeItems(await getMultipleEnvelopeRequest(config, { count: 2 }));

  assertSentryEvent(events[0], {
=======
import { assertSentryEvent, getEnvelopeRequest, runServer } from '../../../../utils';

test('should work inside catch block', async () => {
  const config = await runServer(__dirname);
  const event = await getEnvelopeRequest(config);

  assertSentryEvent(event[2], {
>>>>>>> f563eae7
    exception: {
      values: [
        {
          type: 'Error',
          value: 'catched_error',
          mechanism: {
            type: 'generic',
            handled: true,
          },
          stacktrace: {
            frames: expect.any(Array),
          },
        },
      ],
    },
  });
});<|MERGE_RESOLUTION|>--- conflicted
+++ resolved
@@ -1,20 +1,10 @@
-<<<<<<< HEAD
 import { assertSentryEvent, filterEnvelopeItems, getMultipleEnvelopeRequest, runServer } from '../../../../utils';
 
 test('should work inside catch block', async () => {
   const config = await runServer(__dirname);
-  const events = filterEnvelopeItems(await getMultipleEnvelopeRequest(config, { count: 2 }));
+  const events = filterEnvelopeItems(await getMultipleEnvelopeRequest(config, { count: 1 }));
 
   assertSentryEvent(events[0], {
-=======
-import { assertSentryEvent, getEnvelopeRequest, runServer } from '../../../../utils';
-
-test('should work inside catch block', async () => {
-  const config = await runServer(__dirname);
-  const event = await getEnvelopeRequest(config);
-
-  assertSentryEvent(event[2], {
->>>>>>> f563eae7
     exception: {
       values: [
         {
