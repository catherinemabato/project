--- conflicted
+++ resolved
@@ -4,8 +4,7 @@
 
 test('should unset user', async () => {
   const config = await runServer(__dirname);
-<<<<<<< HEAD
-  const events = filterEnvelopeItems(await getMultipleEnvelopeRequest(config, { count: 6 }));
+  const events = filterEnvelopeItems(await getMultipleEnvelopeRequest(config, { count: 3 }));
 
   assertSentryEvent(events[0], {
     message: 'no_user',
@@ -14,17 +13,6 @@
   expect((events[0] as Event).user).not.toBeDefined();
 
   assertSentryEvent(events[1], {
-=======
-  const events = await getMultipleEnvelopeRequest(config, { count: 3 });
-
-  assertSentryEvent(events[0][2], {
-    message: 'no_user',
-  });
-
-  expect((events[0][2] as Event).user).not.toBeDefined();
-
-  assertSentryEvent(events[1][2], {
->>>>>>> f563eae7
     message: 'user',
     user: {
       id: 'foo',
@@ -33,17 +21,9 @@
     },
   });
 
-<<<<<<< HEAD
   assertSentryEvent(events[2], {
     message: 'unset_user',
   });
 
   expect((events[2] as Event).user).not.toBeDefined();
-=======
-  assertSentryEvent(events[2][2], {
-    message: 'unset_user',
-  });
-
-  expect((events[2][2] as Event).user).not.toBeDefined();
->>>>>>> f563eae7
 });