import { Event } from '@sentry/node';

import { assertSentryEvent, filterEnvelopeItems, getMultipleEnvelopeRequest, runServer } from '../../../../utils';

test('should allow nested scoping', async () => {
  const config = await runServer(__dirname);
<<<<<<< HEAD
  const events = filterEnvelopeItems(await getMultipleEnvelopeRequest(config, { count: 10 }));

  assertSentryEvent(events[0], {
=======
  const events = await getMultipleEnvelopeRequest(config, { count: 5 });

  assertSentryEvent(events[0][2], {
>>>>>>> f563eae7
    message: 'root_before',
    user: {
      id: 'qux',
    },
  });

<<<<<<< HEAD
  assertSentryEvent(events[1], {
=======
  assertSentryEvent(events[1][2], {
>>>>>>> f563eae7
    message: 'outer_before',
    user: {
      id: 'qux',
    },
    tags: {
      foo: false,
    },
  });

<<<<<<< HEAD
  assertSentryEvent(events[2], {
=======
  assertSentryEvent(events[2][2], {
>>>>>>> f563eae7
    message: 'inner',
    tags: {
      foo: false,
      bar: 10,
    },
  });

<<<<<<< HEAD
  expect((events[2] as Event).user).toBeUndefined();

  assertSentryEvent(events[3], {
=======
  expect((events[2][2] as Event).user).toBeUndefined();

  assertSentryEvent(events[3][2], {
>>>>>>> f563eae7
    message: 'outer_after',
    user: {
      id: 'baz',
    },
    tags: {
      foo: false,
    },
  });

<<<<<<< HEAD
  assertSentryEvent(events[4], {
=======
  assertSentryEvent(events[4][2], {
>>>>>>> f563eae7
    message: 'root_after',
    user: {
      id: 'qux',
    },
  });
});<|MERGE_RESOLUTION|>--- conflicted
+++ resolved
@@ -4,26 +4,16 @@
 
 test('should allow nested scoping', async () => {
   const config = await runServer(__dirname);
-<<<<<<< HEAD
-  const events = filterEnvelopeItems(await getMultipleEnvelopeRequest(config, { count: 10 }));
+  const events = filterEnvelopeItems(await getMultipleEnvelopeRequest(config, { count: 5 }));
 
   assertSentryEvent(events[0], {
-=======
-  const events = await getMultipleEnvelopeRequest(config, { count: 5 });
-
-  assertSentryEvent(events[0][2], {
->>>>>>> f563eae7
     message: 'root_before',
     user: {
       id: 'qux',
     },
   });
 
-<<<<<<< HEAD
   assertSentryEvent(events[1], {
-=======
-  assertSentryEvent(events[1][2], {
->>>>>>> f563eae7
     message: 'outer_before',
     user: {
       id: 'qux',
@@ -33,11 +23,7 @@
     },
   });
 
-<<<<<<< HEAD
   assertSentryEvent(events[2], {
-=======
-  assertSentryEvent(events[2][2], {
->>>>>>> f563eae7
     message: 'inner',
     tags: {
       foo: false,
@@ -45,15 +31,9 @@
     },
   });
 
-<<<<<<< HEAD
   expect((events[2] as Event).user).toBeUndefined();
 
   assertSentryEvent(events[3], {
-=======
-  expect((events[2][2] as Event).user).toBeUndefined();
-
-  assertSentryEvent(events[3][2], {
->>>>>>> f563eae7
     message: 'outer_after',
     user: {
       id: 'baz',
@@ -63,11 +43,7 @@
     },
   });
 
-<<<<<<< HEAD
   assertSentryEvent(events[4], {
-=======
-  assertSentryEvent(events[4][2], {
->>>>>>> f563eae7
     message: 'root_after',
     user: {
       id: 'qux',
