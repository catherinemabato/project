--- conflicted
+++ resolved
@@ -1,3 +1,4 @@
+/* eslint-disable @typescript-eslint/no-unsafe-member-access */
 import { parseSemver } from '@sentry/utils';
 import { Express } from 'express';
 import * as http from 'http';
@@ -132,7 +133,6 @@
 };
 
 /**
-<<<<<<< HEAD
  * Sends a get request to given URL, with optional headers
  *
  * @param {URL} url
@@ -163,7 +163,9 @@
       },
     );
   });
-=======
+};
+
+/**
  * Intercepts and extracts a single request containing a Sentry envelope
  *
  * @param url The url the intercepted request will be directed to.
@@ -171,7 +173,6 @@
  */
 export const getEnvelopeRequest = async (url: string): Promise<Array<Record<string, unknown>>> => {
   return (await getMultipleEnvelopeRequest(url, 1))[0];
->>>>>>> db661b4c
 };
 
 /**
