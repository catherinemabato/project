--- conflicted
+++ resolved
@@ -68,15 +68,9 @@
   "homepage": "https://docs.sentry.io/platforms/javascript/session-replay/",
   "devDependencies": {
     "@babel/core": "^7.17.5",
-<<<<<<< HEAD
     "@sentry-internal/replay-worker": "8.27.0",
-    "@sentry-internal/rrweb": "2.25.0",
-    "@sentry-internal/rrweb-snapshot": "2.25.0",
-=======
-    "@sentry-internal/replay-worker": "8.26.0",
     "@sentry-internal/rrweb": "2.26.0",
     "@sentry-internal/rrweb-snapshot": "2.26.0",
->>>>>>> 3a1417fb
     "fflate": "^0.8.1",
     "jest-matcher-utils": "^29.0.0",
     "jsdom-worker": "^0.2.1"
