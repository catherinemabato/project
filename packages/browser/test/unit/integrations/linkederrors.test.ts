import { ExtendedError } from '@sentry/types';
import { createStackParser } from '@sentry/utils';

import { BrowserClient } from '../../../src/client';
import * as LinkedErrorsModule from '../../../src/integrations/linkederrors';
import { defaultStackParsers } from '../../../src/stack-parsers';

const parser = createStackParser(...defaultStackParsers);

describe('LinkedErrors', () => {
  describe('handler', () => {
    it('should bail out if event does not contain exception', () => {
      const event = {
        message: 'foo',
      };
      const result = LinkedErrorsModule._handler(parser, 'cause', 5, event);
      expect(result).toEqual(event);
    });

    it('should bail out if event contains exception, but no hint', () => {
      const event = {
        exception: {
          values: [],
        },
        message: 'foo',
      };
      const result = LinkedErrorsModule._handler(parser, 'cause', 5, event);
      expect(result).toEqual(event);
    });

    it('should recursively walk error to find linked exceptions and assign them to the event', async () => {
      const three: ExtendedError = new SyntaxError('three');

      const two: ExtendedError = new TypeError('two');
      two.cause = three;

      const one: ExtendedError = new Error('one');
      one.cause = two;

      const originalException = one;
<<<<<<< HEAD
      const backend = new BrowserBackend({ stackParser: parser });
      return backend.eventFromException(originalException).then(event => {
        const result = LinkedErrorsModule._handler(parser, 'cause', 5, event, {
=======
      const client = new BrowserClient({});
      return client.eventFromException(originalException).then(event => {
        const result = LinkedErrorsModule._handler('cause', 5, event, {
>>>>>>> 3f59f9db
          originalException,
        });

        // It shouldn't include root exception, as it's already processed in the event by the main error handler
        expect(result.exception.values.length).toBe(3);
        expect(result.exception.values[0].type).toBe('SyntaxError');
        expect(result.exception.values[0].value).toBe('three');
        expect(result.exception.values[0].stacktrace).toHaveProperty('frames');
        expect(result.exception.values[1].type).toBe('TypeError');
        expect(result.exception.values[1].value).toBe('two');
        expect(result.exception.values[1].stacktrace).toHaveProperty('frames');
        expect(result.exception.values[2].type).toBe('Error');
        expect(result.exception.values[2].value).toBe('one');
        expect(result.exception.values[2].stacktrace).toHaveProperty('frames');
      });
    });

    it('should allow to change walk key', async () => {
      const three: ExtendedError = new SyntaxError('three');

      const two: ExtendedError = new TypeError('two');
      two.reason = three;

      const one: ExtendedError = new Error('one');
      one.reason = two;

      const originalException = one;
<<<<<<< HEAD
      const backend = new BrowserBackend({ stackParser: parser });
      return backend.eventFromException(originalException).then(event => {
        const result = LinkedErrorsModule._handler(parser, 'reason', 5, event, {
=======
      const client = new BrowserClient({});
      return client.eventFromException(originalException).then(event => {
        const result = LinkedErrorsModule._handler('reason', 5, event, {
>>>>>>> 3f59f9db
          originalException,
        });

        expect(result.exception.values.length).toBe(3);
        expect(result.exception.values[0].type).toBe('SyntaxError');
        expect(result.exception.values[0].value).toBe('three');
        expect(result.exception.values[0].stacktrace).toHaveProperty('frames');
        expect(result.exception.values[1].type).toBe('TypeError');
        expect(result.exception.values[1].value).toBe('two');
        expect(result.exception.values[1].stacktrace).toHaveProperty('frames');
        expect(result.exception.values[2].type).toBe('Error');
        expect(result.exception.values[2].value).toBe('one');
        expect(result.exception.values[2].stacktrace).toHaveProperty('frames');
      });
    });

    it('should allow to change stack size limit', async () => {
      const one: ExtendedError = new Error('one');
      const two: ExtendedError = new TypeError('two');
      const three: ExtendedError = new SyntaxError('three');
      one.cause = two;
      two.cause = three;

<<<<<<< HEAD
      const backend = new BrowserBackend({ stackParser: parser });
      const originalException = one;
      return backend.eventFromException(originalException).then(event => {
        const result = LinkedErrorsModule._handler(parser, 'cause', 2, event, {
=======
      const client = new BrowserClient({});
      const originalException = one;
      return client.eventFromException(originalException).then(event => {
        const result = LinkedErrorsModule._handler('cause', 2, event, {
>>>>>>> 3f59f9db
          originalException,
        });

        expect(result.exception.values.length).toBe(2);
        expect(result.exception.values[0].type).toBe('TypeError');
        expect(result.exception.values[0].value).toBe('two');
        expect(result.exception.values[0].stacktrace).toHaveProperty('frames');
        expect(result.exception.values[1].type).toBe('Error');
        expect(result.exception.values[1].value).toBe('one');
        expect(result.exception.values[1].stacktrace).toHaveProperty('frames');
      });
    });
  });
});<|MERGE_RESOLUTION|>--- conflicted
+++ resolved
@@ -38,15 +38,9 @@
       one.cause = two;
 
       const originalException = one;
-<<<<<<< HEAD
-      const backend = new BrowserBackend({ stackParser: parser });
-      return backend.eventFromException(originalException).then(event => {
-        const result = LinkedErrorsModule._handler(parser, 'cause', 5, event, {
-=======
-      const client = new BrowserClient({});
+      const client = new BrowserClient({ stackParser: parser });
       return client.eventFromException(originalException).then(event => {
         const result = LinkedErrorsModule._handler('cause', 5, event, {
->>>>>>> 3f59f9db
           originalException,
         });
 
@@ -74,15 +68,9 @@
       one.reason = two;
 
       const originalException = one;
-<<<<<<< HEAD
-      const backend = new BrowserBackend({ stackParser: parser });
-      return backend.eventFromException(originalException).then(event => {
-        const result = LinkedErrorsModule._handler(parser, 'reason', 5, event, {
-=======
-      const client = new BrowserClient({});
+      const client = new BrowserClient({ stackParser: parser });
       return client.eventFromException(originalException).then(event => {
         const result = LinkedErrorsModule._handler('reason', 5, event, {
->>>>>>> 3f59f9db
           originalException,
         });
 
@@ -106,17 +94,10 @@
       one.cause = two;
       two.cause = three;
 
-<<<<<<< HEAD
-      const backend = new BrowserBackend({ stackParser: parser });
-      const originalException = one;
-      return backend.eventFromException(originalException).then(event => {
-        const result = LinkedErrorsModule._handler(parser, 'cause', 2, event, {
-=======
-      const client = new BrowserClient({});
+      const client = new BrowserClient({ stackParser: parser });
       const originalException = one;
       return client.eventFromException(originalException).then(event => {
         const result = LinkedErrorsModule._handler('cause', 2, event, {
->>>>>>> 3f59f9db
           originalException,
         });
 
