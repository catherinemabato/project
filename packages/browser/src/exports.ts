--- conflicted
+++ resolved
@@ -70,12 +70,9 @@
   // eslint-disable-next-line deprecation/deprecation
   InboundFilters,
   metrics,
-<<<<<<< HEAD
-  parameterize,
-=======
   functionToStringIntegration,
   inboundFiltersIntegration,
->>>>>>> 5f0b5062
+  parameterize,
 } from '@sentry/core';
 
 export { WINDOW } from './helpers';
