--- conflicted
+++ resolved
@@ -1,11 +1,5 @@
 import { BaseBackend } from '@sentry/core';
 import { Event, EventHint, Options, Severity, Transport } from '@sentry/types';
-<<<<<<< HEAD
-import { isDOMError, isDOMException, isError, isErrorEvent, isPlainObject } from '@sentry/utils';
-import { addExceptionTypeValue } from '@sentry/utils';
-import { supportsFetch } from '@sentry/utils';
-import { SyncPromise } from '@sentry/utils';
-=======
 import {
   addExceptionTypeValue,
   isDOMError,
@@ -16,7 +10,6 @@
   supportsFetch,
   SyncPromise,
 } from '@sentry/utils';
->>>>>>> ab7ba810
 
 import { eventFromPlainObject, eventFromStacktrace, prepareFramesForEvent } from './parsers';
 import { _computeStackTrace } from './tracekit';
