--- conflicted
+++ resolved
@@ -1,10 +1,6 @@
 import { Feedback, feedbackIntegration } from '@sentry-internal/feedback';
-<<<<<<< HEAD
-import { addExtensionMethods, browserTracingIntegration } from '@sentry-internal/tracing';
-=======
-import { BrowserTracing } from '@sentry-internal/tracing';
+import { browserTracingIntegration } from '@sentry-internal/tracing';
 import { addTracingExtensions } from '@sentry/core';
->>>>>>> e938a035
 import { Replay, replayIntegration } from '@sentry/replay';
 
 import * as Sentry from './index.bundle.base';
