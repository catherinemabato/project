// tslint:disable

<<<<<<< HEAD
import { isError, isErrorEvent } from '@sentry/utils';
import { getGlobalObject } from '@sentry/utils';
=======
import { getGlobalObject, isError, isErrorEvent } from '@sentry/utils';
>>>>>>> ab7ba810

/**
 * @hidden
 */
export interface StackFrame {
  url: string;
  func: string;
  args: string[];
  line: number;
  column: number;
  context: string[];
}

/**
 * @hidden
 */
export interface StackTrace {
  /**
   * Known modes: callers, failed, multiline, onerror, stack, stacktrace
   */
  mode: string;
  mechanism: string;
  name: string;
  message: string;
  url: string;
  stack: StackFrame[];
  useragent: string;
  original?: string;
}

interface ComputeStackTrace {
  /**
   * Computes a stack trace for an exception.
   * @param {Error} ex
   * @param {(string|number)=} depth
   */
  (ex: Error, depth?: string | number): StackTrace;
}

/**
 * TraceKit - Cross brower stack traces
 *
 * This was originally forked from github.com/occ/TraceKit, but has since been
 * largely modified and is now maintained as part of Sentry JS SDK.
 *
 * NOTE: Last merge with upstream repository
 * Jul 11,2018 - #f03357c
 *
 * https://github.com/csnover/TraceKit
 * @license MIT
 * @namespace TraceKit
 */

var window = getGlobalObject<Window>();

interface TraceKit {
  _report: any;
  _collectWindowErrors: any;
  _computeStackTrace: any;
  _linesOfContext: any;
}

var TraceKit: TraceKit = {
  _report: false,
  _collectWindowErrors: false,
  _computeStackTrace: false,
  _linesOfContext: false,
};

// var TraceKit: TraceKitInterface = {};
// var TraceKit = {};

// global reference to slice
var UNKNOWN_FUNCTION = '?';

// https://developer.mozilla.org/en-US/docs/Web/JavaScript/Reference/Global_Objects/Error#Error_types
var ERROR_TYPES_RE = /^(?:[Uu]ncaught (?:exception: )?)?(?:((?:Eval|Internal|Range|Reference|Syntax|Type|URI|)Error): )?(.*)$/;

/**
 * A better form of hasOwnProperty<br/>
 * Example: `_has(MainHostObject, property) === true/false`
 *
 * @param {Object} object to check property
 * @param {string} key to check
 * @return {Boolean} true if the object has the key and it is not inherited
 */
function _has(object: any, key: any) {
  return Object.prototype.hasOwnProperty.call(object, key);
}

/**
 * A safe form of location.href<br/>
 *
 * @return {string} location.href
 */
function getLocationHref() {
  if (typeof document === 'undefined' || document.location == null) return '';
  return document.location.href;
}

/**
 * Cross-browser processing of unhandled exceptions
 *
 * Syntax:
 * ```js
 *   TraceKit.report.subscribe(function(stackInfo) { ... })
 *   TraceKit.report(exception)
 *   try { ...code... } catch(ex) { TraceKit.report(ex); }
 * ```
 *
 * Supports:
 *   - Firefox: full stack trace with line numbers, plus column number
 *     on top frame; column number is not guaranteed
 *   - Opera: full stack trace with line and column numbers
 *   - Chrome: full stack trace with line and column numbers
 *   - Safari: line and column number for the top frame only; some frames
 *     may be missing, and column number is not guaranteed
 *   - IE: line and column number for the top frame only; some frames
 *     may be missing, and column number is not guaranteed
 *
 * In theory, TraceKit should work on all of the following versions:
 *   - IE5.5+ (only 8.0 tested)
 *   - Firefox 0.9+ (only 3.5+ tested)
 *   - Opera 7+ (only 10.50 tested; versions 9 and earlier may require
 *     Exceptions Have Stacktrace to be enabled in opera:config)
 *   - Safari 3+ (only 4+ tested)
 *   - Chrome 1+ (only 5+ tested)
 *   - Konqueror 3.5+ (untested)
 *
 * Requires TraceKit._computeStackTrace.
 *
 * Tries to catch all unhandled exceptions and report them to the
 * subscribed handlers. Please note that TraceKit.report will rethrow the
 * exception. This is REQUIRED in order to get a useful stack trace in IE.
 * If the exception does not reach the top of the browser, you will only
 * get a stack trace from the point where TraceKit.report was called.
 *
 * Handlers receive a TraceKit.StackTrace object as described in the
 * TraceKit._computeStackTrace docs.
 *
 * @memberof TraceKit
 * @namespace
 */
TraceKit._report = (function reportModuleWrapper() {
  var handlers: any = [],
    lastException: any = null,
    lastExceptionStack: any = null;

  /**
   * Add a crash handler.
   * @param {Function} handler
   * @memberof TraceKit.report
   */
  function _subscribe(handler: any) {
    // NOTE: We call both handlers manually in browser/integrations/globalhandler.ts
    // So user can choose which one he wants to attach

    // installGlobalHandler();
    // installGlobalUnhandledRejectionHandler();
    handlers.push(handler);
  }

  /**
   * Dispatch stack information to all handlers.
   * @param {TraceKit.StackTrace} stack
   * @param {boolean} isWindowError Is this a top-level window error?
   * @param {Error=} error The error that's being handled (if available, null otherwise)
   * @memberof TraceKit.report
   * @throws An exception if an error occurs while calling an handler.
   */
  function _notifyHandlers(stack: any, isWindowError: any, error: any) {
    var exception = null;
    if (isWindowError && !TraceKit._collectWindowErrors) {
      return;
    }
    for (var i in handlers) {
      if (_has(handlers, i)) {
        try {
          handlers[i](stack, isWindowError, error);
        } catch (inner) {
          exception = inner;
        }
      }
    }

    if (exception) {
      throw exception;
    }
  }

  var _oldOnerrorHandler: any, _onErrorHandlerInstalled: any;

  /**
   * Ensures all global unhandled exceptions are recorded.
   * Supported by Gecko and IE.
   * @param {string} message Error message.
   * @param {string} url URL of script that generated the exception.
   * @param {(number|string)} lineNo The line number at which the error occurred.
   * @param {(number|string)=} columnNo The column number at which the error occurred.
   * @param {Error=} errorObj The actual Error object.
   * @memberof TraceKit.report
   */
  function _traceKitWindowOnError(message: any, url: any, lineNo: any, columnNo: any, errorObj: any) {
    var stack = null;
    // If 'errorObj' is ErrorEvent, get real Error from inside
    errorObj = isErrorEvent(errorObj) ? errorObj.error : errorObj;
    // If 'message' is ErrorEvent, get real message from inside
    message = isErrorEvent(message) ? message.message : message;

    if (lastExceptionStack) {
      TraceKit._computeStackTrace._augmentStackTraceWithInitialElement(lastExceptionStack, url, lineNo, message);
      processLastException();
    } else if (errorObj && isError(errorObj)) {
      stack = TraceKit._computeStackTrace(errorObj);
      stack.mechanism = 'onerror';
      _notifyHandlers(stack, true, errorObj);
    } else {
      var location: any = {
        url: url,
        line: lineNo,
        column: columnNo,
      };

      var name;
      var msg = message; // must be new var or will modify original `arguments`
      if ({}.toString.call(message) === '[object String]') {
        var groups = message.match(ERROR_TYPES_RE);
        if (groups) {
          name = groups[1];
          msg = groups[2];
        }
      }

      location.func = UNKNOWN_FUNCTION;
      location.context = null;
      stack = {
        name: name,
        message: msg,
        mode: 'onerror',
        mechanism: 'onerror',
        stack: [
          {
            ...location,
            // Firefox sometimes doesn't return url correctly and this is an old behavior
            // that I prefer to port here as well.
            // It can be altered only here, as previously it's using `location.url` for other things — Kamil
            url: location.url || getLocationHref(),
          },
        ],
      };

      _notifyHandlers(stack, true, null);
    }

    if (_oldOnerrorHandler) {
      // @ts-ignore
      return _oldOnerrorHandler.apply(this, arguments);
    }

    return false;
  }

  /**
   * Ensures all unhandled rejections are recorded.
   * @param {PromiseRejectionEvent} e event.
   * @memberof TraceKit.report
   * @see https://developer.mozilla.org/en-US/docs/Web/API/WindowEventHandlers/onunhandledrejection
   * @see https://developer.mozilla.org/en-US/docs/Web/API/PromiseRejectionEvent
   */
  function _traceKitWindowOnUnhandledRejection(e: any) {
    var err = (e && (e.detail ? e.detail.reason : e.reason)) || e;
    var stack = TraceKit._computeStackTrace(err);
    stack.mechanism = 'onunhandledrejection';
    _notifyHandlers(stack, true, err);
  }

  /**
   * Install a global onerror handler
   * @memberof TraceKit.report
   */
  function _installGlobalHandler() {
    if (_onErrorHandlerInstalled === true) {
      return;
    }

    _oldOnerrorHandler = window.onerror;
    window.onerror = _traceKitWindowOnError;
    _onErrorHandlerInstalled = true;
  }

  /**
   * Install a global onunhandledrejection handler
   * @memberof TraceKit.report
   */
  function _installGlobalUnhandledRejectionHandler() {
    (window as any).onunhandledrejection = _traceKitWindowOnUnhandledRejection;
  }

  /**
   * Process the most recent exception
   * @memberof TraceKit.report
   */
  function processLastException() {
    var _lastExceptionStack = lastExceptionStack,
      _lastException = lastException;
    lastExceptionStack = null;
    lastException = null;
    _notifyHandlers(_lastExceptionStack, false, _lastException);
  }

  /**
   * Reports an unhandled Error to TraceKit.
   * @param {Error} ex
   * @memberof TraceKit.report
   * @throws An exception if an incomplete stack trace is detected (old IE browsers).
   */
  function _report(ex: any) {
    if (lastExceptionStack) {
      if (lastException === ex) {
        return; // already caught by an inner catch block, ignore
      } else {
        processLastException();
      }
    }

    var stack = TraceKit._computeStackTrace(ex);
    lastExceptionStack = stack;
    lastException = ex;

    // If the stack trace is incomplete, wait for 2 seconds for
    // slow slow IE to see if onerror occurs or not before reporting
    // this exception; otherwise, we will end up with an incomplete
    // stack trace
    setTimeout(
      function() {
        if (lastException === ex) {
          processLastException();
        }
      },
      stack.incomplete ? 2000 : 0,
    );

    throw ex; // re-throw to propagate to the top level (and cause window.onerror)
  }

  (_report as any)._subscribe = _subscribe;
  (_report as any)._installGlobalHandler = _installGlobalHandler;
  (_report as any)._installGlobalUnhandledRejectionHandler = _installGlobalUnhandledRejectionHandler;

  return _report;
})();

/**
 * An object representing a single stack frame.
 * @typedef {Object} StackFrame
 * @property {string} url The JavaScript or HTML file URL.
 * @property {string} func The function name, or empty for anonymous functions (if guessing did not work).
 * @property {string[]?} args The arguments passed to the function, if known.
 * @property {number=} line The line number, if known.
 * @property {number=} column The column number, if known.
 * @property {string[]} context An array of source code lines; the middle element corresponds to the correct line#.
 * @memberof TraceKit
 */

/**
 * An object representing a JavaScript stack trace.
 * @typedef {Object} StackTrace
 * @property {string} name The name of the thrown exception.
 * @property {string} message The exception error message.
 * @property {TraceKit.StackFrame[]} stack An array of stack frames.
 * @property {string} mode 'stack', 'stacktrace', 'multiline', 'callers', 'onerror', or 'failed' -- method used to collect the stack trace.
 * @memberof TraceKit
 */

/**
 * TraceKit._computeStackTrace: cross-browser stack traces in JavaScript
 *
 * Syntax:
 *   ```js
 *   s = TraceKit._computeStackTrace(exception) // consider using TraceKit.report instead (see below)
 *   ```
 *
 * Supports:
 *   - Firefox:  full stack trace with line numbers and unreliable column
 *               number on top frame
 *   - Opera 10: full stack trace with line and column numbers
 *   - Opera 9-: full stack trace with line numbers
 *   - Chrome:   full stack trace with line and column numbers
 *   - Safari:   line and column number for the topmost stacktrace element
 *               only
 *   - IE:       no line numbers whatsoever
 *
 * Tries to guess names of anonymous functions by looking for assignments
 * in the source code. In IE and Safari, we have to guess source file names
 * by searching for function bodies inside all page scripts. This will not
 * work for scripts that are loaded cross-domain.
 * Here be dragons: some function names may be guessed incorrectly, and
 * duplicate functions may be mismatched.
 *
 * TraceKit._computeStackTrace should only be used for tracing purposes.
 * Logging of unhandled exceptions should be done with TraceKit.report,
 * which builds on top of TraceKit._computeStackTrace and provides better
 * IE support by utilizing the window.onerror event to retrieve information
 * about the top of the stack.
 *
 * Note: In IE and Safari, no stack trace is recorded on the Error object,
 * so computeStackTrace instead walks its *own* chain of callers.
 * This means that:
 *  * in Safari, some methods may be missing from the stack trace;
 *  * in IE, the topmost function in the stack trace will always be the
 *    caller of computeStackTrace.
 *
 * This is okay for tracing (because you are likely to be calling
 * computeStackTrace from the function you want to be the topmost element
 * of the stack trace anyway), but not okay for logging unhandled
 * exceptions (because your catch block will likely be far away from the
 * inner function that actually caused the exception).
 *
 * @memberof TraceKit
 * @namespace
 */

TraceKit._computeStackTrace = (function _computeStackTraceWrapper() {
  // Contents of Exception in various browsers.
  //
  // SAFARI:
  // ex.message = Can't find variable: qq
  // ex.line = 59
  // ex.sourceId = 580238192
  // ex.sourceURL = http://...
  // ex.expressionBeginOffset = 96
  // ex.expressionCaretOffset = 98
  // ex.expressionEndOffset = 98
  // ex.name = ReferenceError
  //
  // FIREFOX:
  // ex.message = qq is not defined
  // ex.fileName = http://...
  // ex.lineNumber = 59
  // ex.columnNumber = 69
  // ex.stack = ...stack trace... (see the example below)
  // ex.name = ReferenceError
  //
  // CHROME:
  // ex.message = qq is not defined
  // ex.name = ReferenceError
  // ex.type = not_defined
  // ex.arguments = ['aa']
  // ex.stack = ...stack trace...
  //
  // INTERNET EXPLORER:
  // ex.message = ...
  // ex.name = ReferenceError
  //
  // OPERA:
  // ex.message = ...message... (see the example below)
  // ex.name = ReferenceError
  // ex.opera#sourceloc = 11  (pretty much useless, duplicates the info in ex.message)
  // ex.stacktrace = n/a; see 'opera:config#UserPrefs|Exceptions Have Stacktrace'

  /**
   * Computes stack trace information from the stack property.
   * Chrome and Gecko use this property.
   * @param {Error} ex
   * @return {?TraceKit.StackTrace} Stack trace information.
   * @memberof TraceKit._computeStackTrace
   */
  function _computeStackTraceFromStackProp(ex: any) {
    if (!ex.stack) {
      return null;
    }

    var chrome = /^\s*at (?:(.*?) ?\()?((?:file|https?|blob|chrome-extension|native|eval|webpack|<anonymous>|[a-z]:|\/).*?)(?::(\d+))?(?::(\d+))?\)?\s*$/i,
      gecko = /^\s*(.*?)(?:\((.*?)\))?(?:^|@)((?:file|https?|blob|chrome|webpack|resource|moz-extension).*?:\/.*?|\[native code\]|[^@]*bundle)(?::(\d+))?(?::(\d+))?\s*$/i,
      winjs = /^\s*at (?:((?:\[object object\])?.+) )?\(?((?:file|ms-appx|https?|webpack|blob):.*?):(\d+)(?::(\d+))?\)?\s*$/i,
      // Used to additionally parse URL/line/column from eval frames
      isEval,
      geckoEval = /(\S+) line (\d+)(?: > eval line \d+)* > eval/i,
      chromeEval = /\((\S*)(?::(\d+))(?::(\d+))\)/,
      lines = ex.stack.split('\n'),
      stack = [],
      submatch,
      parts,
      element,
      reference = /^(.*) is undefined$/.exec(ex.message);

    for (var i = 0, j = lines.length; i < j; ++i) {
      if ((parts = chrome.exec(lines[i]))) {
        var isNative = parts[2] && parts[2].indexOf('native') === 0; // start of line
        isEval = parts[2] && parts[2].indexOf('eval') === 0; // start of line
        if (isEval && (submatch = chromeEval.exec(parts[2]))) {
          // throw out eval line/column and use top-most line/column number
          parts[2] = submatch[1]; // url
          // NOTE: It's messing out our integration tests in Karma, let's see if we can live with it – Kamil
          // parts[3] = submatch[2]; // line
          // parts[4] = submatch[3]; // column
        }
        element = {
          url: !isNative ? parts[2] : null,
          func: parts[1] || UNKNOWN_FUNCTION,
          args: isNative ? [parts[2]] : [],
          line: parts[3] ? +parts[3] : null,
          column: parts[4] ? +parts[4] : null,
        };
      } else if ((parts = winjs.exec(lines[i]))) {
        element = {
          url: parts[2],
          func: parts[1] || UNKNOWN_FUNCTION,
          args: [],
          line: +parts[3],
          column: parts[4] ? +parts[4] : null,
        };
      } else if ((parts = gecko.exec(lines[i]))) {
        isEval = parts[3] && parts[3].indexOf(' > eval') > -1;
        if (isEval && (submatch = geckoEval.exec(parts[3]))) {
          // throw out eval line/column and use top-most line number
          parts[3] = submatch[1];
          // NOTE: It's messing out our integration tests in Karma, let's see if we can live with it – Kamil
          // parts[4] = submatch[2];
          // parts[5] = null; // no column when eval
        } else if (i === 0 && !parts[5] && ex.columnNumber !== void 0) {
          // FireFox uses this awesome columnNumber property for its top frame
          // Also note, Firefox's column number is 0-based and everything else expects 1-based,
          // so adding 1
          // NOTE: this hack doesn't work if top-most frame is eval
          stack[0].column = ex.columnNumber + 1;
        }
        element = {
          url: parts[3],
          func: parts[1] || UNKNOWN_FUNCTION,
          args: parts[2] ? parts[2].split(',') : [],
          line: parts[4] ? +parts[4] : null,
          column: parts[5] ? +parts[5] : null,
        };
      } else {
        continue;
      }

      if (!element.func && element.line) {
        element.func = UNKNOWN_FUNCTION;
      }

      (element as any).context = null;

      stack.push(element);
    }

    if (!stack.length) {
      return null;
    }

    if (stack[0] && stack[0].line && !stack[0].column && reference) {
      stack[0].column = null;
    }

    return {
      mode: 'stack',
      name: ex.name,
      message: ex.message,
      stack: stack,
    };
  }

  /**
   * Computes stack trace information from the stacktrace property.
   * Opera 10+ uses this property.
   * @param {Error} ex
   * @return {?TraceKit.StackTrace} Stack trace information.
   * @memberof TraceKit._computeStackTrace
   */
  function _computeStackTraceFromStacktraceProp(ex: any) {
    // Access and store the stacktrace property before doing ANYTHING
    // else to it because Opera is not very good at providing it
    // reliably in other circumstances.
    var stacktrace = ex.stacktrace;
    if (!stacktrace) {
      return;
    }

    var opera10Regex = / line (\d+).*script (?:in )?(\S+)(?:: in function (\S+))?$/i,
      opera11Regex = / line (\d+), column (\d+)\s*(?:in (?:<anonymous function: ([^>]+)>|([^\)]+))\((.*)\))? in (.*):\s*$/i,
      lines = stacktrace.split('\n'),
      stack = [],
      parts;

    for (var line = 0; line < lines.length; line += 2) {
      var element = null;
      if ((parts = opera10Regex.exec(lines[line]))) {
        element = {
          url: parts[2],
          line: +parts[1],
          column: null,
          func: parts[3],
          args: [],
        };
      } else if ((parts = opera11Regex.exec(lines[line]))) {
        element = {
          url: parts[6],
          line: +parts[1],
          column: +parts[2],
          func: parts[3] || parts[4],
          args: parts[5] ? parts[5].split(',') : [],
        };
      }

      if (element) {
        if (!element.func && element.line) {
          element.func = UNKNOWN_FUNCTION;
        }
        if (element.line) {
          (element as any).context = null;
        }

        if (!(element as any).context) {
          (element as any).context = [lines[line + 1]];
        }

        stack.push(element);
      }
    }

    if (!stack.length) {
      return null;
    }

    return {
      mode: 'stacktrace',
      name: ex.name,
      message: ex.message,
      stack: stack,
    };
  }

  /**
   * NOT TESTED.
   * Computes stack trace information from an error message that includes
   * the stack trace.
   * Opera 9 and earlier use this method if the option to show stack
   * traces is turned on in opera:config.
   * @param {Error} ex
   * @return {?TraceKit.StackTrace} Stack information.
   * @memberof TraceKit._computeStackTrace
   */
  function _computeStackTraceFromOperaMultiLineMessage(ex: any) {
    // TODO: Clean this function up
    // Opera includes a stack trace into the exception message. An example is:
    //
    // Statement on line 3: Undefined variable: undefinedFunc
    // Backtrace:
    //   Line 3 of linked script file://localhost/Users/andreyvit/Projects/TraceKit/javascript-client/sample.js: In function zzz
    //         undefinedFunc(a);
    //   Line 7 of inline#1 script in file://localhost/Users/andreyvit/Projects/TraceKit/javascript-client/sample.html: In function yyy
    //           zzz(x, y, z);
    //   Line 3 of inline#1 script in file://localhost/Users/andreyvit/Projects/TraceKit/javascript-client/sample.html: In function xxx
    //           yyy(a, a, a);
    //   Line 1 of function script
    //     try { xxx('hi'); return false; } catch(ex) { TraceKit.report(ex); }
    //   ...

    var lines = ex.message.split('\n');
    if (lines.length < 4) {
      return null;
    }

    var lineRE1 = /^\s*Line (\d+) of linked script ((?:file|https?|blob)\S+)(?:: in function (\S+))?\s*$/i,
      lineRE2 = /^\s*Line (\d+) of inline#(\d+) script in ((?:file|https?|blob)\S+)(?:: in function (\S+))?\s*$/i,
      lineRE3 = /^\s*Line (\d+) of function script\s*$/i,
      stack = [],
      scripts = window && window.document && window.document.getElementsByTagName('script'),
      inlineScriptBlocks = [],
      parts;

    for (var s in scripts) {
      if (_has(scripts, s) && !scripts[s].src) {
        inlineScriptBlocks.push(scripts[s]);
      }
    }

    for (var line = 2; line < lines.length; line += 2) {
      var item = null;
      if ((parts = lineRE1.exec(lines[line]))) {
        item = {
          url: parts[2],
          func: parts[3],
          args: [],
          line: +parts[1],
          column: null,
        };
      } else if ((parts = lineRE2.exec(lines[line]))) {
        item = {
          url: parts[3],
          func: parts[4],
          args: [],
          line: +parts[1],
          column: null, // TODO: Check to see if inline#1 (+parts[2]) points to the script number or column number.
        };
      } else if ((parts = lineRE3.exec(lines[line]))) {
        var url = getLocationHref().replace(/#.*$/, '');
        item = {
          url: url,
          func: '',
          args: [],
          line: parts[1],
          column: null,
        };
      }

      if (item) {
        if (!item.func) {
          item.func = UNKNOWN_FUNCTION;
        }
        // if (context) alert("Context mismatch. Correct midline:\n" + lines[i+1] + "\n\nMidline:\n" + midline + "\n\nContext:\n" + context.join("\n") + "\n\nURL:\n" + item.url);
        (item as any).context = [lines[line + 1]];
        stack.push(item);
      }
    }
    if (!stack.length) {
      return null; // could not parse multiline exception message as Opera stack trace
    }

    return {
      mode: 'multiline',
      name: ex.name,
      message: lines[0],
      stack: stack,
    };
  }

  /**
   * Adds information about the first frame to incomplete stack traces.
   * Safari and IE require this to get complete data on the first frame.
   * @param {TraceKit.StackTrace} stackInfo Stack trace information from
   * one of the compute* methods.
   * @param {string} url The URL of the script that caused an error.
   * @param {(number|string)} lineNo The line number of the script that
   * caused an error.
   * @param {string=} message The error generated by the browser, which
   * hopefully contains the name of the object that caused the error.
   * @return {boolean} Whether or not the stack information was
   * augmented.
   * @memberof TraceKit._computeStackTrace
   */
  function _augmentStackTraceWithInitialElement(stackInfo: any, url: any, lineNo: any, message: any) {
    var initial = {
      url: url,
      line: lineNo,
    };

    if (initial.url && initial.line) {
      stackInfo.incomplete = false;

      if (!(initial as any).func) {
        (initial as any).func = UNKNOWN_FUNCTION;
      }

      if (!(initial as any).context) {
        (initial as any).context = null;
      }

      var reference = / '([^']+)' /.exec(message);
      if (reference) {
        (initial as any).column = null;
      }

      if (stackInfo.stack.length > 0) {
        if (stackInfo.stack[0].url === initial.url) {
          if (stackInfo.stack[0].line === initial.line) {
            return false; // already in stack trace
          } else if (!stackInfo.stack[0].line && stackInfo.stack[0].func === (initial as any).func) {
            stackInfo.stack[0].line = initial.line;
            stackInfo.stack[0].context = (initial as any).context;
            return false;
          }
        }
      }

      stackInfo.stack.unshift(initial);
      stackInfo.partial = true;
      return true;
    } else {
      stackInfo.incomplete = true;
    }

    return false;
  }

  /**
   * Computes stack trace information by walking the arguments.caller
   * chain at the time the exception occurred. This will cause earlier
   * frames to be missed but is the only way to get any stack trace in
   * Safari and IE. The top frame is restored by
   * {@link augmentStackTraceWithInitialElement}.
   * @param {Error} ex
   * @return {TraceKit.StackTrace=} Stack trace information.
   * @memberof TraceKit._computeStackTrace
   */
  function _computeStackTraceByWalkingCallerChain(ex: any, depth: any) {
    var functionName = /function\s+([_$a-zA-Z\xA0-\uFFFF][_$a-zA-Z0-9\xA0-\uFFFF]*)?\s*\(/i,
      stack = [],
      funcs = {},
      recursion = false,
      parts,
      item;

    for (var curr = _computeStackTraceByWalkingCallerChain.caller; curr && !recursion; curr = curr.caller) {
      if (curr === _computeStackTrace || curr === TraceKit._report) {
        continue;
      }

      item = {
        url: null,
        func: UNKNOWN_FUNCTION,
        args: [],
        line: null,
        column: null,
      };

      if (curr.name) {
        item.func = curr.name;
      } else if ((parts = functionName.exec(curr.toString()))) {
        item.func = parts[1];
      }

      if (typeof item.func === 'undefined') {
        try {
          item.func = (parts as any).input.substring(0, (parts as any).input.indexOf('{'));
        } catch (e) {}
      }

      if ((funcs as any)['' + curr]) {
        recursion = true;
      } else {
        (funcs as any)['' + curr] = true;
      }

      stack.push(item);
    }

    if (depth) {
      stack.splice(0, depth);
    }

    var result = {
      mode: 'callers',
      name: ex.name,
      message: ex.message,
      stack: stack,
    };
    _augmentStackTraceWithInitialElement(
      result,
      ex.sourceURL || ex.fileName,
      ex.line || ex.lineNumber,
      ex.message || ex.description,
    );
    return result;
  }

  /**
   * Computes a stack trace for an exception.
   * @param {Error} ex
   * @param {(string|number)=} depth
   * @memberof TraceKit._computeStackTrace
   */
  function computeStackTrace(ex: any, depth: any) {
    var stack = null;
    depth = depth == null ? 0 : +depth;

    try {
      // This must be tried first because Opera 10 *destroys*
      // its stacktrace property if you try to access the stack
      // property first!!
      stack = _computeStackTraceFromStacktraceProp(ex);
      if (stack) {
        return stack;
      }
    } catch (e) {}

    try {
      stack = _computeStackTraceFromStackProp(ex);
      if (stack) {
        return stack;
      }
    } catch (e) {}

    try {
      stack = _computeStackTraceFromOperaMultiLineMessage(ex);
      if (stack) {
        return stack;
      }
    } catch (e) {}

    try {
      stack = _computeStackTraceByWalkingCallerChain(ex, depth + 1);
      if (stack) {
        return stack;
      }
    } catch (e) {}

    return {
      original: ex,
      name: ex.name,
      message: ex.message,
      mode: 'failed',
    };
  }

  (computeStackTrace as any)._augmentStackTraceWithInitialElement = _augmentStackTraceWithInitialElement;
  (computeStackTrace as any)._computeStackTraceFromStackProp = _computeStackTraceFromStackProp;

  return computeStackTrace;
})();

TraceKit._collectWindowErrors = true;
TraceKit._linesOfContext = 11;

const _subscribe = TraceKit._report._subscribe;
const _installGlobalHandler = TraceKit._report._installGlobalHandler;
const _installGlobalUnhandledRejectionHandler = TraceKit._report._installGlobalUnhandledRejectionHandler;
const _computeStackTrace: ComputeStackTrace = TraceKit._computeStackTrace;

export { _subscribe, _installGlobalHandler, _installGlobalUnhandledRejectionHandler, _computeStackTrace };<|MERGE_RESOLUTION|>--- conflicted
+++ resolved
@@ -1,11 +1,6 @@
 // tslint:disable
 
-<<<<<<< HEAD
-import { isError, isErrorEvent } from '@sentry/utils';
-import { getGlobalObject } from '@sentry/utils';
-=======
 import { getGlobalObject, isError, isErrorEvent } from '@sentry/utils';
->>>>>>> ab7ba810
 
 /**
  * @hidden
