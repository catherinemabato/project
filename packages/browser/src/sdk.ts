--- conflicted
+++ resolved
@@ -101,13 +101,6 @@
   if (options.sendClientReports === undefined) {
     options.sendClientReports = true;
   }
-<<<<<<< HEAD
-  if (options.stackParser === undefined) {
-    options.stackParser = defaultStackParsers;
-  }
-=======
-  const { transport, newTransport } = setupBrowserTransport(options);
->>>>>>> 7fb13d7a
 
   const clientOptions: BrowserClientOptions = {
     ...options,
