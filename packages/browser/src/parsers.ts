import { Event, Exception, StackFrame } from '@sentry/types';
<<<<<<< HEAD
import { normalizeToSize } from '@sentry/utils';
import { keysToEventMessage } from '@sentry/utils';
=======
import { keysToEventMessage, normalizeToSize } from '@sentry/utils';
>>>>>>> ab7ba810

import { _computeStackTrace, StackFrame as TraceKitStackFrame, StackTrace as TraceKitStackTrace } from './tracekit';

const STACKTRACE_LIMIT = 50;

/**
 * This function creates an exception from an TraceKitStackTrace
 * @param stacktrace TraceKitStackTrace that will be converted to an exception
 * @hidden
 */
export function exceptionFromStacktrace(stacktrace: TraceKitStackTrace): Exception {
  const frames = prepareFramesForEvent(stacktrace.stack);

  const exception: Exception = {
    type: stacktrace.name,
    value: stacktrace.message,
  };

  if (frames && frames.length) {
    exception.stacktrace = { frames };
  }

  // tslint:disable-next-line:strict-type-predicates
  if (exception.type === undefined && exception.value === '') {
    exception.value = 'Unrecoverable error caught';
  }

  return exception;
}

/**
 * @hidden
 */
export function eventFromPlainObject(exception: {}, syntheticException: Error | null): Event {
  const exceptionKeys = Object.keys(exception).sort();
  const event: Event = {
    extra: {
      __serialized__: normalizeToSize(exception),
    },
    message: `Non-Error exception captured with keys: ${keysToEventMessage(exceptionKeys)}`,
  };

  if (syntheticException) {
    const stacktrace = _computeStackTrace(syntheticException);
    const frames = prepareFramesForEvent(stacktrace.stack);
    event.stacktrace = {
      frames,
    };
  }

  return event;
}

/**
 * @hidden
 */
export function eventFromStacktrace(stacktrace: TraceKitStackTrace): Event {
  const exception = exceptionFromStacktrace(stacktrace);

  return {
    exception: {
      values: [exception],
    },
  };
}

/**
 * @hidden
 */
export function prepareFramesForEvent(stack: TraceKitStackFrame[]): StackFrame[] {
  if (!stack || !stack.length) {
    return [];
  }

  let localStack = stack;

  const firstFrameFunction = localStack[0].func || '';
  const lastFrameFunction = localStack[localStack.length - 1].func || '';

  // If stack starts with one of our API calls, remove it (starts, meaning it's the top of the stack - aka last call)
  if (firstFrameFunction.includes('captureMessage') || firstFrameFunction.includes('captureException')) {
    localStack = localStack.slice(1);
  }

  // If stack ends with one of our internal API calls, remove it (ends, meaning it's the bottom of the stack - aka top-most call)
  if (lastFrameFunction.includes('sentryWrapped')) {
    localStack = localStack.slice(0, -1);
  }

  // The frame where the crash happened, should be the last entry in the array
  return localStack
    .map(
      (frame: TraceKitStackFrame): StackFrame => ({
        colno: frame.column,
        filename: frame.url || localStack[0].url,
        function: frame.func || '?',
        in_app: true,
        lineno: frame.line,
      }),
    )
    .slice(0, STACKTRACE_LIMIT)
    .reverse();
}<|MERGE_RESOLUTION|>--- conflicted
+++ resolved
@@ -1,10 +1,5 @@
 import { Event, Exception, StackFrame } from '@sentry/types';
-<<<<<<< HEAD
-import { normalizeToSize } from '@sentry/utils';
-import { keysToEventMessage } from '@sentry/utils';
-=======
 import { keysToEventMessage, normalizeToSize } from '@sentry/utils';
->>>>>>> ab7ba810
 
 import { _computeStackTrace, StackFrame as TraceKitStackFrame, StackTrace as TraceKitStackTrace } from './tracekit';
 
