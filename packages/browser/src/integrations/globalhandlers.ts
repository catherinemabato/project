--- conflicted
+++ resolved
@@ -1,11 +1,6 @@
 /* eslint-disable @typescript-eslint/no-unsafe-member-access */
-<<<<<<< HEAD
 import { getHubAndIntegration } from '@sentry/hub';
-import { Event, Integration, Primitive, Severity } from '@sentry/types';
-=======
-import { getCurrentHub } from '@sentry/core';
-import { Event, EventHint, Hub, Integration, Primitive, Severity } from '@sentry/types';
->>>>>>> 7e0a307e
+import { Hub, Event, EventHint, Integration, Primitive, Severity } from '@sentry/types';
 import {
   addExceptionMechanism,
   addInstrumentationHandler,
@@ -77,73 +72,16 @@
   }
 }
 
-<<<<<<< HEAD
-  /** JSDoc */
-  private _installGlobalOnErrorHandler(): void {
-    if (this._onErrorHandlerInstalled) {
-      return;
-    }
-
-    addInstrumentationHandler({
-      // eslint-disable-next-line @typescript-eslint/no-explicit-any
-      callback: (data: { msg: any; url: any; line: any; column: any; error: any }) => {
-        const error = data.error;
-        const [currentHub, integration] = getHubAndIntegration(GlobalHandlers);
-        const isFailedOwnDelivery = error && error.__sentry_own_request__ === true;
-
-        if (!currentHub || !integration || shouldIgnoreOnError() || isFailedOwnDelivery) {
-          return;
-        }
-
-        const client = currentHub.getClient();
-        const event =
-          error === undefined && isString(data.msg)
-            ? this._eventFromIncompleteOnError(data.msg, data.url, data.line, data.column)
-            : this._enhanceEventWithInitialFrame(
-                eventFromUnknownInput(error || data.msg, undefined, {
-                  attachStacktrace: client && client.getOptions().attachStacktrace,
-                  rejection: false,
-                }),
-                data.url,
-                data.line,
-                data.column,
-              );
-
-        addExceptionMechanism(event, {
-          handled: false,
-          type: 'onerror',
-        });
-
-        currentHub.captureEvent(event, {
-          originalException: error,
-        });
-      },
-      type: 'error',
-    });
-
-    this._onErrorHandlerInstalled = true;
-  }
-
-  /** JSDoc */
-  private _installGlobalOnUnhandledRejectionHandler(): void {
-    if (this._onUnhandledRejectionHandlerInstalled) {
-      return;
-    }
-
-    addInstrumentationHandler({
-      // eslint-disable-next-line @typescript-eslint/no-explicit-any
-      callback: (e: any) => {
-        let error = e;
-=======
 /** JSDoc */
 function _installGlobalOnErrorHandler(): void {
   addInstrumentationHandler({
     // eslint-disable-next-line @typescript-eslint/no-explicit-any
     callback: (data: { msg: any; url: any; line: any; column: any; error: any }) => {
       const [hub, attachStacktrace] = getHubAndAttachStacktrace();
-      if (!hub.getIntegration(GlobalHandlers)) {
+      if (!hub) {
         return;
       }
+
       const { msg, url, line, column, error } = data;
       if (shouldIgnoreOnError() || (error && error.__sentry_own_request__)) {
         return;
@@ -167,7 +105,6 @@
     type: 'error',
   });
 }
->>>>>>> 7e0a307e
 
 /** JSDoc */
 function _installGlobalOnUnhandledRejectionHandler(): void {
@@ -175,7 +112,7 @@
     // eslint-disable-next-line @typescript-eslint/no-explicit-any
     callback: (e: any) => {
       const [hub, attachStacktrace] = getHubAndAttachStacktrace();
-      if (!hub.getIntegration(GlobalHandlers)) {
+      if (!hub) {
         return;
       }
       let error = e;
@@ -187,14 +124,6 @@
         if ('reason' in e) {
           error = e.reason;
         }
-<<<<<<< HEAD
-
-        const [currentHub, integration] = getHubAndIntegration(GlobalHandlers);
-        const isFailedOwnDelivery = error && error.__sentry_own_request__ === true;
-
-        if (!currentHub || !integration || shouldIgnoreOnError() || isFailedOwnDelivery) {
-          return true;
-=======
         // something, somewhere, (likely a browser extension) effectively casts PromiseRejectionEvents
         // to CustomEvents, moving the `promise` and `reason` attributes of the PRE into
         // the CustomEvent's `detail` attribute, since they're not part of CustomEvent's spec
@@ -202,7 +131,6 @@
         // https://github.com/getsentry/sentry-javascript/issues/2380
         else if ('detail' in e && 'reason' in e.detail) {
           error = e.detail.reason;
->>>>>>> 7e0a307e
         }
       } catch (_oO) {
         // no-empty
@@ -325,9 +253,12 @@
   });
 }
 
-function getHubAndAttachStacktrace(): [Hub, boolean | undefined] {
-  const hub = getCurrentHub();
-  const client = hub.getClient();
-  const attachStacktrace = client && client.getOptions().attachStacktrace;
-  return [hub, attachStacktrace];
+function getHubAndAttachStacktrace(): [Hub | undefined, boolean | undefined] {
+  const [hub, integration] = getHubAndIntegration(GlobalHandlers);
+  if (hub && integration) {
+    const client = hub.getClient();
+    const attachStacktrace = client && client.getOptions().attachStacktrace;
+    return [hub, attachStacktrace];
+  }
+  return [undefined, undefined];
 }