--- conflicted
+++ resolved
@@ -1,12 +1,6 @@
-<<<<<<< HEAD
 import { BaseClient, Scope, SDK_VERSION } from '@sentry/core';
 import { ClientOptions, Event, EventHint, Options, Severity, SeverityLevel } from '@sentry/types';
-import { getGlobalObject, logger, stackParserFromOptions } from '@sentry/utils';
-=======
-import { BaseClient, NewTransport, Scope, SDK_VERSION } from '@sentry/core';
-import { ClientOptions, Event, EventHint, Options, Severity, SeverityLevel, Transport } from '@sentry/types';
 import { getGlobalObject, logger } from '@sentry/utils';
->>>>>>> 7fb13d7a
 
 import { eventFromException, eventFromMessage } from './eventbuilder';
 import { IS_DEBUG_BUILD } from './flags';
