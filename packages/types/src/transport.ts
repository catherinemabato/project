--- conflicted
+++ resolved
@@ -11,12 +11,7 @@
 export type TransportCategory = 'error' | 'transaction' | 'attachment' | 'session';
 
 export type TransportRequest = {
-<<<<<<< HEAD
   body: string | Uint8Array;
-  category: TransportCategory;
-=======
-  body: string;
->>>>>>> 7f04d333
 };
 
 export type TransportMakeRequestResponse = {
