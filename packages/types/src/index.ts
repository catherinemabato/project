--- conflicted
+++ resolved
@@ -139,9 +139,5 @@
 
 export type { BrowserClientReplayOptions, BrowserClientProfilingOptions } from './browseroptions';
 export type { CheckIn, MonitorConfig, FinishedCheckIn, InProgressCheckIn, SerializedCheckIn } from './checkin';
-<<<<<<< HEAD
-export type { Metric, CounterMetric, GaugeMetric, DistributionMetric, SetMetric } from './metrics';
-export type { ParameterizedString } from './parameterize';
-=======
 export type { MetricsAggregator, MetricBucketItem, MetricInstance } from './metrics';
->>>>>>> 7f8eca7a
+export type { ParameterizedString } from './parameterize';