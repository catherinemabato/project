{
  "name": "@sentry/node",
  "version": "6.7.2",
  "description": "Official Sentry SDK for Node.js",
  "repository": "git://github.com/getsentry/sentry-javascript.git",
  "homepage": "https://github.com/getsentry/sentry-javascript/tree/master/packages/node",
  "author": "Sentry",
  "license": "BSD-3-Clause",
  "engines": {
    "node": ">=6"
  },
  "main": "dist/index.js",
  "module": "esm/index.js",
  "types": "dist/index.d.ts",
  "publishConfig": {
    "access": "public"
  },
  "dependencies": {
    "@sentry/core": "6.7.2",
    "@sentry/hub": "6.7.2",
    "@sentry/tracing": "6.7.2",
    "@sentry/types": "6.7.2",
    "@sentry/utils": "6.7.2",
    "cookie": "^0.4.1",
    "https-proxy-agent": "^5.0.0",
    "lru_map": "^0.3.3",
    "tslib": "^1.9.3"
  },
  "devDependencies": {
<<<<<<< HEAD
    "@sentry-internal/eslint-config-sdk": "6.7.1",
    "@forge/api": "2.1.0-next.2",
=======
    "@sentry-internal/eslint-config-sdk": "6.7.2",
>>>>>>> 1566d01f
    "@types/cookie": "0.3.2",
    "@types/express": "^4.17.2",
    "@types/lru-cache": "^5.1.0",
    "@types/node": "~10.17.0",
    "express": "^4.17.1",
    "jest": "^24.7.1",
    "nock": "^13.0.5",
    "npm-run-all": "^4.1.2",
    "prettier": "1.19.0",
    "rimraf": "^2.6.3",
    "typescript": "3.7.5"
  },
  "scripts": {
    "build": "run-p build:es5 build:esm",
    "build:es5": "tsc -p tsconfig.build.json",
    "build:esm": "tsc -p tsconfig.esm.json",
    "build:watch": "run-p build:watch:es5 build:watch:esm",
    "build:watch:es5": "tsc -p tsconfig.build.json -w --preserveWatchOutput",
    "build:watch:esm": "tsc -p tsconfig.esm.json -w --preserveWatchOutput",
    "clean": "rimraf dist coverage",
    "link:yarn": "yarn link",
    "lint": "run-s lint:prettier lint:eslint",
    "lint:prettier": "prettier --check \"{src,test}/**/*.ts\"",
    "lint:eslint": "eslint . --cache --cache-location '../../eslintcache/' --format stylish",
    "fix": "run-s fix:eslint fix:prettier",
    "fix:prettier": "prettier --write \"{src,test}/**/*.ts\"",
    "fix:eslint": "eslint . --format stylish --fix",
    "test": "run-s test:jest test:express test:webpack test:release-health",
    "test:jest": "jest",
    "test:watch": "jest --watch",
    "test:express": "node test/manual/express-scope-separation/start.js",
    "test:webpack": "cd test/manual/webpack-domain/ && yarn && node npm-build.js",
    "test:release-health": "node test/manual/release-health/runner.js",
    "pack": "npm pack",
    "circularDepCheck": "madge --circular src/index.ts"
  },
  "volta": {
    "extends": "../../package.json"
  },
  "jest": {
    "collectCoverage": true,
    "transform": {
      "^.+\\.ts$": "ts-jest"
    },
    "moduleFileExtensions": [
      "js",
      "ts"
    ],
    "testEnvironment": "node",
    "testMatch": [
      "**/*.test.ts"
    ],
    "globals": {
      "ts-jest": {
        "tsConfig": "./tsconfig.json",
        "diagnostics": false
      }
    }
  }
}<|MERGE_RESOLUTION|>--- conflicted
+++ resolved
@@ -27,12 +27,8 @@
     "tslib": "^1.9.3"
   },
   "devDependencies": {
-<<<<<<< HEAD
-    "@sentry-internal/eslint-config-sdk": "6.7.1",
+    "@sentry-internal/eslint-config-sdk": "6.7.2",
     "@forge/api": "2.1.0-next.2",
-=======
-    "@sentry-internal/eslint-config-sdk": "6.7.2",
->>>>>>> 1566d01f
     "@types/cookie": "0.3.2",
     "@types/express": "^4.17.2",
     "@types/lru-cache": "^5.1.0",
