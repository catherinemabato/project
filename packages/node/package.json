--- conflicted
+++ resolved
@@ -16,16 +16,9 @@
     "access": "public"
   },
   "dependencies": {
-<<<<<<< HEAD
-    "@sentry/core": "7.13.0",
-    "@sentry/types": "7.13.0",
-    "@sentry/utils": "7.13.0",
-=======
     "@sentry/core": "7.14.0",
-    "@sentry/hub": "7.14.0",
     "@sentry/types": "7.14.0",
     "@sentry/utils": "7.14.0",
->>>>>>> 92dd0ed3
     "cookie": "^0.4.1",
     "https-proxy-agent": "^5.0.0",
     "lru_map": "^0.3.3",
