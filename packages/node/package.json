{
  "name": "@sentry/node",
  "version": "7.74.1",
  "description": "Official Sentry SDK for Node.js",
  "repository": "git://github.com/getsentry/sentry-javascript.git",
  "homepage": "https://github.com/getsentry/sentry-javascript/tree/master/packages/node",
  "author": "Sentry",
  "license": "MIT",
  "engines": {
    "node": ">=8"
  },
  "main": "build/cjs/index.js",
  "module": "build/esm/index.js",
  "types": "build/types/index.d.ts",
  "typesVersions": {
    "<4.9": {
      "build/npm/types/index.d.ts": [
        "build/npm/types-ts3.8/index.d.ts"
      ]
    }
  },
  "publishConfig": {
    "access": "public"
  },
  "dependencies": {
    "@sentry-internal/tracing": "7.74.1",
    "@sentry/core": "7.74.1",
    "@sentry/types": "7.74.1",
    "@sentry/utils": "7.74.1",
<<<<<<< HEAD
    "https-proxy-agent": "^5.0.0",
    "lru_map": "^0.3.3",
    "tslib": "^2.4.1 || ^1.9.3"
=======
    "cookie": "^0.5.0",
    "https-proxy-agent": "^5.0.0"
>>>>>>> 2ff6bd33
  },
  "devDependencies": {
    "@types/cookie": "0.5.2",
    "@types/express": "^4.17.14",
    "@types/lru-cache": "^5.1.0",
    "@types/node": "~10.17.0",
    "express": "^4.17.1",
    "nock": "^13.0.5",
    "undici": "^5.21.0"
  },
  "scripts": {
    "build": "run-p build:transpile build:types",
    "build:dev": "yarn build",
    "build:transpile": "rollup -c rollup.npm.config.js",
    "build:types": "run-s build:types:core build:types:downlevel",
    "build:types:core": "tsc -p tsconfig.types.json",
    "build:types:downlevel": "yarn downlevel-dts build/types build/types-ts3.8 --to ts3.8",
    "build:watch": "run-p build:transpile:watch build:types:watch",
    "build:dev:watch": "yarn build:watch",
    "build:transpile:watch": "rollup -c rollup.npm.config.js --watch",
    "build:types:watch": "tsc -p tsconfig.types.json --watch",
    "build:tarball": "ts-node ../../scripts/prepack.ts && npm pack ./build",
    "circularDepCheck": "madge --circular src/index.ts",
    "clean": "rimraf build coverage sentry-node-*.tgz",
    "fix": "run-s fix:eslint fix:prettier",
    "fix:eslint": "eslint . --format stylish --fix",
    "fix:prettier": "prettier --write \"{src,test,scripts}/**/**.ts\"",
    "lint": "run-s lint:prettier lint:eslint",
    "lint:eslint": "eslint . --format stylish",
    "lint:prettier": "prettier --check \"{src,test,scripts}/**/**.ts\"",
    "test": "run-s test:jest test:express test:webpack test:release-health",
    "test:express": "node test/manual/express-scope-separation/start.js",
    "test:jest": "jest",
    "test:release-health": "node test/manual/release-health/runner.js",
    "test:webpack": "cd test/manual/webpack-async-context/ && yarn --silent && node npm-build.js",
    "test:watch": "jest --watch",
    "yalc:publish": "ts-node ../../scripts/prepack.ts && yalc publish build --push"
  },
  "volta": {
    "extends": "../../package.json"
  },
  "madge": {
    "detectiveOptions": {
      "ts": {
        "skipTypeImports": true
      }
    }
  },
  "sideEffects": false
}<|MERGE_RESOLUTION|>--- conflicted
+++ resolved
@@ -27,14 +27,7 @@
     "@sentry/core": "7.74.1",
     "@sentry/types": "7.74.1",
     "@sentry/utils": "7.74.1",
-<<<<<<< HEAD
-    "https-proxy-agent": "^5.0.0",
-    "lru_map": "^0.3.3",
-    "tslib": "^2.4.1 || ^1.9.3"
-=======
-    "cookie": "^0.5.0",
     "https-proxy-agent": "^5.0.0"
->>>>>>> 2ff6bd33
   },
   "devDependencies": {
     "@types/cookie": "0.5.2",
