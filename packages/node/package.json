--- conflicted
+++ resolved
@@ -16,16 +16,9 @@
     "access": "public"
   },
   "dependencies": {
-<<<<<<< HEAD
-    "@sentry/core": "7.14.1",
-    "@sentry/types": "7.14.1",
-    "@sentry/utils": "7.14.1",
-=======
     "@sentry/core": "7.14.2",
-    "@sentry/hub": "7.14.2",
     "@sentry/types": "7.14.2",
     "@sentry/utils": "7.14.2",
->>>>>>> 1d5c610d
     "cookie": "^0.4.1",
     "https-proxy-agent": "^5.0.0",
     "lru_map": "^0.3.3",
