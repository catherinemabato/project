--- conflicted
+++ resolved
@@ -1,13 +1,6 @@
 import { captureException, getCurrentHub } from '@sentry/core';
 import { Event } from '@sentry/types';
-<<<<<<< HEAD
-import { forget } from '@sentry/utils';
-import { isString } from '@sentry/utils';
-import { logger } from '@sentry/utils';
-import { normalize } from '@sentry/utils';
-=======
 import { forget, isString, logger, normalize } from '@sentry/utils';
->>>>>>> ab7ba810
 import * as cookie from 'cookie';
 import * as domain from 'domain';
 import * as http from 'http';
