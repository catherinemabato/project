--- conflicted
+++ resolved
@@ -1,11 +1,5 @@
 import { Event, Exception, ExtendedError, StackFrame } from '@sentry/types';
-<<<<<<< HEAD
-import { basename, dirname } from '@sentry/utils';
-import { snipLine } from '@sentry/utils';
-import { SyncPromise } from '@sentry/utils';
-=======
 import { basename, dirname, snipLine, SyncPromise } from '@sentry/utils';
->>>>>>> ab7ba810
 import { readFile } from 'fs';
 import { LRUMap } from 'lru_map';
 
