--- conflicted
+++ resolved
@@ -1,186 +1,85 @@
-<<<<<<< HEAD
-import { getCurrentHub } from '@sentry/hub';
-import { Event, EventHint, Mechanism, Options, SeverityLevel } from '@sentry/types';
-import {
-  addExceptionMechanism,
-  addExceptionTypeValue,
-  extractExceptionKeysForMessage,
-  isError,
-  isPlainObject,
-  normalizeToSize,
-} from '@sentry/utils';
-
-import { extractStackFromError, parseError, parseStack, prepareFramesForEvent } from './parsers';
-
-/**
- * Builds and Event from a Exception
- * @hidden
- */
-export function eventFromException(exception: unknown, hint?: EventHint): Event {
-  // eslint-disable-next-line @typescript-eslint/no-explicit-any
-  let ex: any = exception;
-  const providedMechanism: Mechanism | undefined =
-    hint && hint.data && (hint.data as { mechanism: Mechanism }).mechanism;
-  const mechanism: Mechanism = providedMechanism || {
-    handled: true,
-    type: 'generic',
-  };
-
-  if (!isError(exception)) {
-    if (isPlainObject(exception)) {
-      // This will allow us to group events based on top-level keys
-      // which is much better than creating new group when any key/value change
-      const message = `Non-Error exception captured with keys: ${extractExceptionKeysForMessage(exception)}`;
-
-      getCurrentHub().configureScope(scope => {
-        scope.setExtra('__serialized__', normalizeToSize(exception as Record<string, unknown>));
-      });
-
-      ex = (hint && hint.syntheticException) || new Error(message);
-      (ex as Error).message = message;
-    } else {
-      // This handles when someone does: `throw "something awesome";`
-      // We use synthesized Error here so we can extract a (rough) stack trace.
-      ex = (hint && hint.syntheticException) || new Error(exception as string);
-      (ex as Error).message = exception as string;
-    }
-    mechanism.synthetic = true;
-  }
-
-  const event = parseError(ex as Error);
-  addExceptionTypeValue(event, undefined, undefined);
-  addExceptionMechanism(event, mechanism);
-
-  return {
-    ...event,
-    event_id: hint && hint.event_id,
-  };
-}
-
-/**
- * Builds and Event from a Message
- * @hidden
- */
-export function eventFromMessage(
-  options: Options,
-  message: string,
-  level: SeverityLevel = 'info',
-  hint?: EventHint,
-): Event {
-  const event: Event = {
-    event_id: hint && hint.event_id,
-    level,
-    message,
-  };
-
-  if (options.attachStacktrace && hint && hint.syntheticException) {
-    const stack = hint.syntheticException ? extractStackFromError(hint.syntheticException) : [];
-    const frames = parseStack(stack);
-
-    event.stacktrace = {
-      frames: prepareFramesForEvent(frames),
-    };
-  }
-
-  return event;
-}
-=======
-import { getCurrentHub } from '@sentry/hub';
-import { Event, EventHint, Mechanism, Options, Severity } from '@sentry/types';
-import {
-  addExceptionMechanism,
-  addExceptionTypeValue,
-  extractExceptionKeysForMessage,
-  isError,
-  isPlainObject,
-  normalizeToSize,
-  SyncPromise,
-} from '@sentry/utils';
-
-import { extractStackFromError, parseError, parseStack, prepareFramesForEvent } from './parsers';
-
-/**
- * Builds and Event from a Exception
- * @hidden
- */
-export function eventFromException(options: Options, exception: unknown, hint?: EventHint): PromiseLike<Event> {
-  // eslint-disable-next-line @typescript-eslint/no-explicit-any
-  let ex: any = exception;
-  const providedMechanism: Mechanism | undefined =
-    hint && hint.data && (hint.data as { mechanism: Mechanism }).mechanism;
-  const mechanism: Mechanism = providedMechanism || {
-    handled: true,
-    type: 'generic',
-  };
-
-  if (!isError(exception)) {
-    if (isPlainObject(exception)) {
-      // This will allow us to group events based on top-level keys
-      // which is much better than creating new group when any key/value change
-      const message = `Non-Error exception captured with keys: ${extractExceptionKeysForMessage(exception)}`;
-
-      getCurrentHub().configureScope(scope => {
-        scope.setExtra('__serialized__', normalizeToSize(exception as Record<string, unknown>));
-      });
-
-      ex = (hint && hint.syntheticException) || new Error(message);
-      (ex as Error).message = message;
-    } else {
-      // This handles when someone does: `throw "something awesome";`
-      // We use synthesized Error here so we can extract a (rough) stack trace.
-      ex = (hint && hint.syntheticException) || new Error(exception as string);
-      (ex as Error).message = exception as string;
-    }
-    mechanism.synthetic = true;
-  }
-
-  return new SyncPromise<Event>((resolve, reject) =>
-    parseError(ex as Error, options)
-      .then(event => {
-        addExceptionTypeValue(event, undefined, undefined);
-        addExceptionMechanism(event, mechanism);
-
-        resolve({
-          ...event,
-          event_id: hint && hint.event_id,
-        });
-      })
-      .then(null, reject),
-  );
-}
-
-/**
- * Builds and Event from a Message
- * @hidden
- */
-export function eventFromMessage(
-  options: Options,
-  message: string,
-  level: Severity = Severity.Info,
-  hint?: EventHint,
-): PromiseLike<Event> {
-  const event: Event = {
-    event_id: hint && hint.event_id,
-    level,
-    message,
-  };
-
-  return new SyncPromise<Event>(resolve => {
-    if (options.attachStacktrace && hint && hint.syntheticException) {
-      const stack = hint.syntheticException ? extractStackFromError(hint.syntheticException) : [];
-      void parseStack(stack, options)
-        .then(frames => {
-          event.stacktrace = {
-            frames: prepareFramesForEvent(frames),
-          };
-          resolve(event);
-        })
-        .then(null, () => {
-          resolve(event);
-        });
-    } else {
-      resolve(event);
-    }
-  });
-}
->>>>>>> ff923f90
+import { getCurrentHub } from '@sentry/hub';
+import { Event, EventHint, Mechanism, Options, Severity } from '@sentry/types';
+import {
+  addExceptionMechanism,
+  addExceptionTypeValue,
+  extractExceptionKeysForMessage,
+  isError,
+  isPlainObject,
+  normalizeToSize,
+} from '@sentry/utils';
+
+import { extractStackFromError, parseError, parseStack, prepareFramesForEvent } from './parsers';
+
+/**
+ * Builds and Event from a Exception
+ * @hidden
+ */
+export function eventFromException(exception: unknown, hint?: EventHint): Event {
+  // eslint-disable-next-line @typescript-eslint/no-explicit-any
+  let ex: any = exception;
+  const providedMechanism: Mechanism | undefined =
+    hint && hint.data && (hint.data as { mechanism: Mechanism }).mechanism;
+  const mechanism: Mechanism = providedMechanism || {
+    handled: true,
+    type: 'generic',
+  };
+
+  if (!isError(exception)) {
+    if (isPlainObject(exception)) {
+      // This will allow us to group events based on top-level keys
+      // which is much better than creating new group when any key/value change
+      const message = `Non-Error exception captured with keys: ${extractExceptionKeysForMessage(exception)}`;
+
+      getCurrentHub().configureScope(scope => {
+        scope.setExtra('__serialized__', normalizeToSize(exception as Record<string, unknown>));
+      });
+
+      ex = (hint && hint.syntheticException) || new Error(message);
+      (ex as Error).message = message;
+    } else {
+      // This handles when someone does: `throw "something awesome";`
+      // We use synthesized Error here so we can extract a (rough) stack trace.
+      ex = (hint && hint.syntheticException) || new Error(exception as string);
+      (ex as Error).message = exception as string;
+    }
+    mechanism.synthetic = true;
+  }
+
+  const event = parseError(ex as Error);
+  addExceptionTypeValue(event, undefined, undefined);
+  addExceptionMechanism(event, mechanism);
+
+  return {
+    ...event,
+    event_id: hint && hint.event_id,
+  };
+}
+
+/**
+ * Builds and Event from a Message
+ * @hidden
+ */
+export function eventFromMessage(
+  options: Options,
+  message: string,
+  level: Severity = Severity.Info,
+  hint?: EventHint,
+): Event {
+  const event: Event = {
+    event_id: hint && hint.event_id,
+    level,
+    message,
+  };
+
+  if (options.attachStacktrace && hint && hint.syntheticException) {
+    const stack = hint.syntheticException ? extractStackFromError(hint.syntheticException) : [];
+    const frames = parseStack(stack);
+
+    event.stacktrace = {
+      frames: prepareFramesForEvent(frames),
+    };
+  }
+
+  return event;
+}