import { API } from '@sentry/core';
import { Event, Response, Status, Transport, TransportOptions } from '@sentry/types';
<<<<<<< HEAD
import { SentryError } from '@sentry/utils';
import { PromiseBuffer } from '@sentry/utils';
=======
import { PromiseBuffer, SentryError } from '@sentry/utils';
>>>>>>> ab7ba810
import * as fs from 'fs';
import * as http from 'http';
import * as https from 'https';
import * as url from 'url';

import { SDK_NAME, SDK_VERSION } from '../version';

/**
 * Internal used interface for typescript.
 * @hidden
 */
export interface HTTPRequest {
  /**
   * Request wrapper
   * @param options These are {@see TransportOptions}
   * @param callback Callback when request is finished
   */
  request(
    options: http.RequestOptions | https.RequestOptions | string | url.URL,
    callback?: (res: http.IncomingMessage) => void,
  ): http.ClientRequest;
}

/** Base Transport class implementation */
export abstract class BaseTransport implements Transport {
  /** API object */
  protected _api: API;

  /** The Agent used for corresponding transport */
  public module?: HTTPRequest;

  /** The Agent used for corresponding transport */
  public client?: http.Agent | https.Agent;

  /** A simple buffer holding all requests. */
  protected readonly _buffer: PromiseBuffer<Response> = new PromiseBuffer(30);

  /** Create instance and set this.dsn */
  public constructor(public options: TransportOptions) {
    this._api = new API(options.dsn);
  }

  /** Returns a build request option object used by request */
  protected _getRequestOptions(): http.RequestOptions | https.RequestOptions {
    const headers = {
      ...this._api.getRequestHeaders(SDK_NAME, SDK_VERSION),
      ...this.options.headers,
    };
    const dsn = this._api.getDsn();

    const options: {
      [key: string]: any;
    } = {
      agent: this.client,
      headers,
      hostname: dsn.host,
      method: 'POST',
      path: this._api.getStoreEndpointPath(),
      port: dsn.port,
      protocol: `${dsn.protocol}:`,
    };

    if (this.options.caCerts) {
      options.ca = fs.readFileSync(this.options.caCerts);
    }

    return options;
  }

  /** JSDoc */
  protected async _sendWithModule(httpModule: HTTPRequest, event: Event): Promise<Response> {
    if (!this._buffer.isReady()) {
      return Promise.reject(new SentryError('Not adding Promise due to buffer limit reached.'));
    }
    return this._buffer.add(
      new Promise<Response>((resolve, reject) => {
        const req = httpModule.request(this._getRequestOptions(), (res: http.IncomingMessage) => {
          res.setEncoding('utf8');
          if (res.statusCode && res.statusCode >= 200 && res.statusCode < 300) {
            resolve({
              status: Status.fromHttpCode(res.statusCode),
            });
          } else {
            if (res.headers && res.headers['x-sentry-error']) {
              const reason = res.headers['x-sentry-error'];
              reject(new SentryError(`HTTP Error (${res.statusCode}): ${reason}`));
            } else {
              reject(new SentryError(`HTTP Error (${res.statusCode})`));
            }
          }
          // force the socket to drain
          res.on('data', () => {
            // Drain
          });
          res.on('end', () => {
            // Drain
          });
        });
        req.on('error', reject);
        req.end(JSON.stringify(event));
      }),
    );
  }

  /**
   * @inheritDoc
   */
  public async sendEvent(_: Event): Promise<Response> {
    throw new SentryError('Transport Class has to implement `sendEvent` method.');
  }

  /**
   * @inheritDoc
   */
  public async close(timeout?: number): Promise<boolean> {
    return this._buffer.drain(timeout);
  }
}<|MERGE_RESOLUTION|>--- conflicted
+++ resolved
@@ -1,11 +1,6 @@
 import { API } from '@sentry/core';
 import { Event, Response, Status, Transport, TransportOptions } from '@sentry/types';
-<<<<<<< HEAD
-import { SentryError } from '@sentry/utils';
-import { PromiseBuffer } from '@sentry/utils';
-=======
 import { PromiseBuffer, SentryError } from '@sentry/utils';
->>>>>>> ab7ba810
 import * as fs from 'fs';
 import * as http from 'http';
 import * as https from 'https';
