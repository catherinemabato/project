--- conflicted
+++ resolved
@@ -101,9 +101,11 @@
     release: initOptions.release,
     dist: initOptions.dist,
     sdkMetadata,
+    appRootPath: _options.appRootPath,
     pollInterval: _options.pollInterval || DEFAULT_INTERVAL,
     anrThreshold: _options.anrThreshold || DEFAULT_HANG_THRESHOLD,
     captureStackTrace: !!_options.captureStackTrace,
+    staticTags: _options.staticTags || {},
     contexts,
   };
 
@@ -136,32 +138,10 @@
     }
   }, options.pollInterval);
 
-<<<<<<< HEAD
-    const options: WorkerStartData = {
-      debug: logger.isEnabled(),
-      dsn,
-      environment: initOptions.environment || 'production',
-      release: initOptions.release,
-      dist: initOptions.dist,
-      sdkMetadata,
-      appRootPath: this._options.appRootPath,
-      pollInterval: this._options.pollInterval || DEFAULT_INTERVAL,
-      anrThreshold: this._options.anrThreshold || DEFAULT_HANG_THRESHOLD,
-      captureStackTrace: !!this._options.captureStackTrace,
-      staticTags: this._options.staticTags || {},
-      contexts,
-    };
-
-    if (options.captureStackTrace) {
-      // eslint-disable-next-line @typescript-eslint/no-var-requires
-      const inspector: InspectorApi = require('inspector');
-      inspector.open(0);
-=======
   worker.on('message', (msg: string) => {
     if (msg === 'session-ended') {
       log('ANR event sent from ANR worker. Clearing session in this thread.');
       getCurrentScope().setSession(undefined);
->>>>>>> 23ef22b1
     }
   });
 
