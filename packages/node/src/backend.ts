import { BaseBackend, Dsn, getCurrentHub } from '@sentry/core';
import { Event, EventHint, Mechanism, Options, Severity, Transport } from '@sentry/types';
<<<<<<< HEAD
import { isError, isPlainObject } from '@sentry/utils';
import { addExceptionTypeValue } from '@sentry/utils';
import { normalizeToSize } from '@sentry/utils';
import { keysToEventMessage } from '@sentry/utils';
import { SyncPromise } from '@sentry/utils';
=======
import {
  addExceptionTypeValue,
  isError,
  isPlainObject,
  keysToEventMessage,
  normalizeToSize,
  SyncPromise,
} from '@sentry/utils';
>>>>>>> ab7ba810

import { extractStackFromError, parseError, parseStack, prepareFramesForEvent } from './parsers';
import { HTTPSTransport, HTTPTransport } from './transports';

/**
 * Configuration options for the Sentry Node SDK.
 * @see NodeClient for more information.
 */
export interface NodeOptions extends Options {
  [key: string]: any;

  /** Callback that is executed when a fatal global error occurs. */
  onFatalError?(error: Error): void;

  /** Sets an optional server name (device name) */
  serverName?: string;

  /** Maximum time to wait to drain the request queue, before the process is allowed to exit. */
  shutdownTimeout?: number;

  /** Set a HTTP proxy that should be used for outbound requests. */
  httpProxy?: string;

  /** Set a HTTPS proxy that should be used for outbound requests. */
  httpsProxy?: string;

  /** HTTPS proxy certificates path */
  caCerts?: string;

  /** Sets the number of context lines for each frame when loading a file. */
  frameContextLines?: number;
}

/**
 * The Sentry Node SDK Backend.
 * @hidden
 */
export class NodeBackend extends BaseBackend<NodeOptions> {
  /**
   * @inheritDoc
   */
  protected _setupTransport(): Transport {
    if (!this._options.dsn) {
      // We return the noop transport here in case there is no Dsn.
      return super._setupTransport();
    }

    const dsn = new Dsn(this._options.dsn);

    const transportOptions = this._options.transportOptions || { dsn };
    const clientOptions = ['httpProxy', 'httpsProxy', 'caCerts'];

    for (const option of clientOptions) {
      if (this._options[option] || transportOptions[option]) {
        transportOptions[option] = transportOptions[option] || this._options[option];
      }
    }

    if (this._options.transport) {
      return new this._options.transport(transportOptions);
    }
    if (dsn.protocol === 'http') {
      return new HTTPTransport(transportOptions);
    }
    return new HTTPSTransport(transportOptions);
  }

  /**
   * @inheritDoc
   */
  public eventFromException(exception: any, hint?: EventHint): SyncPromise<Event> {
    let ex: any = exception;
    const mechanism: Mechanism = {
      handled: true,
      type: 'generic',
    };

    if (!isError(exception)) {
      if (isPlainObject(exception)) {
        // This will allow us to group events based on top-level keys
        // which is much better than creating new group when any key/value change
        const keys = Object.keys(exception as {}).sort();
        const message = `Non-Error exception captured with keys: ${keysToEventMessage(keys)}`;

        getCurrentHub().configureScope(scope => {
          scope.setExtra('__serialized__', normalizeToSize(exception as {}));
        });

        ex = (hint && hint.syntheticException) || new Error(message);
        (ex as Error).message = message;
      } else {
        // This handles when someone does: `throw "something awesome";`
        // We use synthesized Error here so we can extract a (rough) stack trace.
        ex = (hint && hint.syntheticException) || new Error(exception as string);
      }
      mechanism.synthetic = true;
    }

    return new SyncPromise<Event>((resolve, reject) =>
      parseError(ex as Error, this._options)
        .then(event => {
          addExceptionTypeValue(event, undefined, undefined, mechanism);
          resolve({
            ...event,
            event_id: hint && hint.event_id,
          });
        })
        .catch(reject),
    );
  }

  /**
   * @inheritDoc
   */
  public eventFromMessage(message: string, level: Severity = Severity.Info, hint?: EventHint): SyncPromise<Event> {
    const event: Event = {
      event_id: hint && hint.event_id,
      level,
      message,
    };

    return new SyncPromise<Event>(resolve => {
      if (this._options.attachStacktrace && hint && hint.syntheticException) {
        const stack = hint.syntheticException ? extractStackFromError(hint.syntheticException) : [];
        parseStack(stack, this._options).then(frames => {
          event.stacktrace = {
            frames: prepareFramesForEvent(frames),
          };
          resolve(event);
        });
      } else {
        resolve(event);
      }
    });
  }
}<|MERGE_RESOLUTION|>--- conflicted
+++ resolved
@@ -1,12 +1,5 @@
 import { BaseBackend, Dsn, getCurrentHub } from '@sentry/core';
 import { Event, EventHint, Mechanism, Options, Severity, Transport } from '@sentry/types';
-<<<<<<< HEAD
-import { isError, isPlainObject } from '@sentry/utils';
-import { addExceptionTypeValue } from '@sentry/utils';
-import { normalizeToSize } from '@sentry/utils';
-import { keysToEventMessage } from '@sentry/utils';
-import { SyncPromise } from '@sentry/utils';
-=======
 import {
   addExceptionTypeValue,
   isError,
@@ -15,7 +8,6 @@
   normalizeToSize,
   SyncPromise,
 } from '@sentry/utils';
->>>>>>> ab7ba810
 
 import { extractStackFromError, parseError, parseStack, prepareFramesForEvent } from './parsers';
 import { HTTPSTransport, HTTPTransport } from './transports';
