--- conflicted
+++ resolved
@@ -1,11 +1,6 @@
 import { BaseBackend } from '@sentry/core';
-<<<<<<< HEAD
-import { Event, EventHint, Severity, Transport, TransportOptions } from '@sentry/types';
-import { Dsn } from '@sentry/utils';
-=======
 import { Event, EventHint, SeverityLevel, Transport, TransportOptions } from '@sentry/types';
 import { makeDsn } from '@sentry/utils';
->>>>>>> e5ede4c5
 
 import { eventFromException, eventFromMessage } from './eventbuilder';
 import { HTTPSTransport, HTTPTransport } from './transports';
@@ -21,23 +16,14 @@
    */
   // eslint-disable-next-line @typescript-eslint/no-explicit-any, @typescript-eslint/explicit-module-boundary-types
   public eventFromException(exception: any, hint?: EventHint): PromiseLike<Event> {
-<<<<<<< HEAD
-    return Promise.resolve(eventFromException(this._options, exception, hint));
-=======
-    return eventFromException(this._options, exception, hint);
->>>>>>> e5ede4c5
+    return Promise.resolve(eventFromException(exception, hint));
   }
 
   /**
    * @inheritDoc
    */
-<<<<<<< HEAD
-  public eventFromMessage(message: string, level: Severity = Severity.Info, hint?: EventHint): PromiseLike<Event> {
+  public eventFromMessage(message: string, level: SeverityLevel = 'info', hint?: EventHint): PromiseLike<Event> {
     return Promise.resolve(eventFromMessage(this._options, message, level, hint));
-=======
-  public eventFromMessage(message: string, level: SeverityLevel = 'info', hint?: EventHint): PromiseLike<Event> {
-    return eventFromMessage(this._options, message, level, hint);
->>>>>>> e5ede4c5
   }
 
   /**
