--- conflicted
+++ resolved
@@ -1,11 +1,6 @@
 import { initAndBind, SDK_VERSION } from '@sentry/core';
 import { getMainCarrier } from '@sentry/hub';
-<<<<<<< HEAD
 import { Attachment, Integration } from '@sentry/types';
-import { createStackParser } from '@sentry/utils';
-=======
-import { Integration } from '@sentry/types';
->>>>>>> 2df499be
 import * as domain from 'domain';
 
 import {
