import * as http from 'http';
import * as https from 'https';
<<<<<<< HEAD
import type { Span } from '@sentry/core';
import { SEMANTIC_ATTRIBUTE_SENTRY_SOURCE } from '@sentry/core';
=======
import type { SentrySpan } from '@sentry/core';
>>>>>>> dc5383da
import { Transaction } from '@sentry/core';
import { getCurrentScope, makeMain, setUser, spanToJSON, startInactiveSpan } from '@sentry/core';
import { Hub, addTracingExtensions } from '@sentry/core';
import type { TransactionContext } from '@sentry/types';
import { TRACEPARENT_REGEXP, logger } from '@sentry/utils';
import * as nock from 'nock';
import { HttpsProxyAgent } from '../../src/proxy';

import type { Breadcrumb } from '../../src';
import { NodeClient } from '../../src/client';
import {
  Http as HttpIntegration,
  _getShouldCreateSpanForRequest,
  _shouldCreateSpans,
  httpIntegration,
} from '../../src/integrations/http';
import { NODE_VERSION } from '../../src/nodeVersion';
import type { NodeClientOptions } from '../../src/types';
import { getDefaultNodeClientOptions } from '../helper/node-client-options';

const originalHttpGet = http.get;
const originalHttpRequest = http.request;

describe('tracing', () => {
  afterEach(() => {
    // eslint-disable-next-line deprecation/deprecation
    getCurrentScope().setSpan(undefined);
  });

  function createTransactionOnScope(
    customOptions: Partial<NodeClientOptions> = {},
    customContext?: Partial<TransactionContext>,
  ) {
    setupMockHub(customOptions);
    addTracingExtensions();

    setUser({
      id: 'uid123',
    });

    const transaction = startInactiveSpan({
      name: 'dogpark',
      traceId: '12312012123120121231201212312012',
      ...customContext,
    });

    expect(transaction).toBeInstanceOf(Transaction);

    // eslint-disable-next-line deprecation/deprecation
    getCurrentScope().setSpan(transaction);

    return transaction;
  }

  function setupMockHub(customOptions: Partial<NodeClientOptions> = {}) {
    const options = getDefaultNodeClientOptions({
      dsn: 'https://dogsarebadatkeepingsecrets@squirrelchasers.ingest.sentry.io/12312012',
      tracesSampleRate: 1.0,
      // eslint-disable-next-line deprecation/deprecation
      integrations: [new HttpIntegration({ tracing: true })],
      release: '1.0.0',
      environment: 'production',
      ...customOptions,
    });
    const client = new NodeClient(options);
    // eslint-disable-next-line deprecation/deprecation
    const hub = new Hub();
    // eslint-disable-next-line deprecation/deprecation
    makeMain(hub);
    // eslint-disable-next-line deprecation/deprecation
    hub.bindClient(client);
  }

  it("creates a span for each outgoing non-sentry request when there's a transaction on the scope", () => {
    nock('http://dogs.are.great').get('/').reply(200);

    const transaction = createTransactionOnScope();
    // eslint-disable-next-line deprecation/deprecation
    const spans = (transaction as unknown as SentrySpan).spanRecorder?.spans as SentrySpan[];

    http.get('http://dogs.are.great/');

    expect(spans.length).toEqual(2);

    // our span is at index 1 because the transaction itself is at index 0
    expect(spanToJSON(spans[1]).description).toEqual('GET http://dogs.are.great/');
    // eslint-disable-next-line deprecation/deprecation
    expect(spans[1].op).toEqual('http.client');
    expect(spanToJSON(spans[1]).op).toEqual('http.client');
  });

  it("doesn't create a span for outgoing sentry requests", () => {
    nock('http://squirrelchasers.ingest.sentry.io').get('/api/12312012/store/').reply(200);

    const transaction = createTransactionOnScope();
    // eslint-disable-next-line deprecation/deprecation
    const spans = (transaction as unknown as SentrySpan).spanRecorder?.spans as SentrySpan[];

    http.get('http://squirrelchasers.ingest.sentry.io/api/12312012/store/');

    // only the transaction itself should be there
    expect(spans.length).toEqual(1);
    expect(spanToJSON(spans[0]).description).toEqual('dogpark');
  });

  it('attaches the sentry-trace header to outgoing non-sentry requests', async () => {
    nock('http://dogs.are.great').get('/').reply(200);

    createTransactionOnScope();

    const request = http.get('http://dogs.are.great/');
    const sentryTraceHeader = request.getHeader('sentry-trace') as string;

    expect(sentryTraceHeader).toBeDefined();
    expect(TRACEPARENT_REGEXP.test(sentryTraceHeader)).toBe(true);
  });

  it("doesn't attach the sentry-trace header to outgoing sentry requests", () => {
    nock('http://squirrelchasers.ingest.sentry.io').get('/api/12312012/store/').reply(200);

    createTransactionOnScope();

    const request = http.get('http://squirrelchasers.ingest.sentry.io/api/12312012/store/');
    const sentryTraceHeader = request.getHeader('sentry-trace');

    expect(sentryTraceHeader).not.toBeDefined();
  });

  it('attaches the baggage header to outgoing non-sentry requests', async () => {
    nock('http://dogs.are.great').get('/').reply(200);

    createTransactionOnScope();

    const request = http.get('http://dogs.are.great/');
    const baggageHeader = request.getHeader('baggage') as string;

    expect(baggageHeader).toEqual(
      'sentry-environment=production,sentry-release=1.0.0,' +
        'sentry-public_key=dogsarebadatkeepingsecrets,' +
        'sentry-trace_id=12312012123120121231201212312012,sentry-sample_rate=1,' +
        'sentry-transaction=dogpark,sentry-sampled=true',
    );
  });

  it('keeps 3rd party baggage header data to outgoing non-sentry requests', async () => {
    nock('http://dogs.are.great').get('/').reply(200);

    createTransactionOnScope();

    const request = http.get({ host: 'http://dogs.are.great/', headers: { baggage: 'dog=great' } });
    const baggageHeader = request.getHeader('baggage') as string;

    expect(baggageHeader[0]).toEqual('dog=great');
    expect(baggageHeader[1]).toEqual(
      'sentry-environment=production,sentry-release=1.0.0,sentry-public_key=dogsarebadatkeepingsecrets,sentry-trace_id=12312012123120121231201212312012,sentry-sample_rate=1,sentry-transaction=dogpark,sentry-sampled=true',
    );
  });

  it('adds the transaction name to the the baggage header if a valid transaction source is set', async () => {
    nock('http://dogs.are.great').get('/').reply(200);

    createTransactionOnScope({}, { attributes: { [SEMANTIC_ATTRIBUTE_SENTRY_SOURCE]: 'route' } });

    const request = http.get({ host: 'http://dogs.are.great/', headers: { baggage: 'dog=great' } });
    const baggageHeader = request.getHeader('baggage') as string;

    expect(baggageHeader).toEqual([
      'dog=great',
      'sentry-environment=production,sentry-release=1.0.0,sentry-public_key=dogsarebadatkeepingsecrets,sentry-trace_id=12312012123120121231201212312012,sentry-sample_rate=1,sentry-transaction=dogpark,sentry-sampled=true',
    ]);
  });

  it('does not add the transaction name to the the baggage header if url transaction source is set', async () => {
    nock('http://dogs.are.great').get('/').reply(200);

    createTransactionOnScope({}, { attributes: { [SEMANTIC_ATTRIBUTE_SENTRY_SOURCE]: 'url' } });

    const request = http.get({ host: 'http://dogs.are.great/', headers: { baggage: 'dog=great' } });
    const baggageHeader = request.getHeader('baggage') as string;

    expect(baggageHeader).toEqual([
      'dog=great',
      'sentry-environment=production,sentry-release=1.0.0,sentry-public_key=dogsarebadatkeepingsecrets,sentry-trace_id=12312012123120121231201212312012,sentry-sample_rate=1,sentry-sampled=true',
    ]);
  });

  it("doesn't attach baggage headers if already defined", () => {
    nock('http://dogs.are.great').get('/').reply(200);

    createTransactionOnScope();

    const request = http.get({
      host: 'http://dogs.are.great/',
      headers: {
        'sentry-trace': '12312012123120121231201212312012-1231201212312012-0',
        baggage: 'sentry-environment=production,sentry-trace_id=12312012123120121231201212312012',
      },
    });
    const baggage = request.getHeader('baggage');
    expect(baggage).toEqual('sentry-environment=production,sentry-trace_id=12312012123120121231201212312012');
  });

  it('generates and uses propagation context to attach baggage and sentry-trace header', async () => {
    nock('http://dogs.are.great').get('/').reply(200);

    const { traceId } = getCurrentScope().getPropagationContext();

    const request = http.get('http://dogs.are.great/');
    const sentryTraceHeader = request.getHeader('sentry-trace') as string;
    const baggageHeader = request.getHeader('baggage') as string;

    const parts = sentryTraceHeader.split('-');

    // Should not include sampling decision since we don't wanna influence the tracing decisions downstream
    expect(parts.length).toEqual(2);
    expect(parts[0]).toEqual(traceId);
    expect(parts[1]).toEqual(expect.any(String));

    expect(baggageHeader).toEqual(
      `sentry-environment=production,sentry-release=1.0.0,sentry-public_key=dogsarebadatkeepingsecrets,sentry-trace_id=${traceId}`,
    );
  });

  it('uses incoming propagation context to attach baggage and sentry-trace', async () => {
    nock('http://dogs.are.great').get('/').reply(200);

    setupMockHub();
    getCurrentScope().setPropagationContext({
      traceId: '86f39e84263a4de99c326acab3bfe3bd',
      spanId: '86f39e84263a4de9',
      sampled: true,
      dsc: {
        trace_id: '86f39e84263a4de99c326acab3bfe3bd',
        public_key: 'test-public-key',
      },
    });

    const request = http.get('http://dogs.are.great/');
    const sentryTraceHeader = request.getHeader('sentry-trace') as string;
    const baggageHeader = request.getHeader('baggage') as string;

    const parts = sentryTraceHeader.split('-');
    expect(parts).toEqual(['86f39e84263a4de99c326acab3bfe3bd', expect.any(String), '1']);
    expect(baggageHeader).toEqual('sentry-trace_id=86f39e84263a4de99c326acab3bfe3bd,sentry-public_key=test-public-key');
  });

  it("doesn't attach the sentry-trace header to outgoing sentry requests", () => {
    nock('http://squirrelchasers.ingest.sentry.io').get('/api/12312012/store/').reply(200);

    createTransactionOnScope();

    const request = http.get('http://squirrelchasers.ingest.sentry.io/api/12312012/store/');
    const baggage = request.getHeader('baggage');

    expect(baggage).not.toBeDefined();
  });

  it("doesn't attach when using otel instrumenter", () => {
    const loggerLogSpy = jest.spyOn(logger, 'log');

    const options = getDefaultNodeClientOptions({
      dsn: 'https://dogsarebadatkeepingsecrets@squirrelchasers.ingest.sentry.io/12312012',
      tracesSampleRate: 1.0,
      // eslint-disable-next-line deprecation/deprecation
      integrations: [new HttpIntegration({ tracing: true })],
      release: '1.0.0',
      environment: 'production',
      instrumenter: 'otel',
    });
    // eslint-disable-next-line deprecation/deprecation
    const hub = new Hub(new NodeClient(options));

    // eslint-disable-next-line deprecation/deprecation
    const integration = new HttpIntegration();
    integration.setupOnce(
      () => {},
      () => hub,
    );

    expect(loggerLogSpy).toBeCalledWith('HTTP Integration is skipped because of instrumenter configuration.');
  });

  it('omits query and fragment from description and adds to span data instead', () => {
    nock('http://dogs.are.great').get('/spaniel?tail=wag&cute=true#learn-more').reply(200);

    const transaction = createTransactionOnScope();
    // eslint-disable-next-line deprecation/deprecation
    const spans = (transaction as unknown as SentrySpan).spanRecorder?.spans as SentrySpan[];

    http.get('http://dogs.are.great/spaniel?tail=wag&cute=true#learn-more');

    expect(spans.length).toEqual(2);

    // our span is at index 1 because the transaction itself is at index 0
    expect(spanToJSON(spans[1]).description).toEqual('GET http://dogs.are.great/spaniel');
    // eslint-disable-next-line deprecation/deprecation
    expect(spans[1].op).toEqual('http.client');
    expect(spanToJSON(spans[1]).op).toEqual('http.client');

    const spanAttributes = spanToJSON(spans[1]).data || {};

    expect(spanAttributes['http.method']).toEqual('GET');
    expect(spanAttributes.url).toEqual('http://dogs.are.great/spaniel');
    expect(spanAttributes['http.query']).toEqual('tail=wag&cute=true');
    expect(spanAttributes['http.fragment']).toEqual('learn-more');
  });

  it('fills in span data from http.RequestOptions object', () => {
    nock('http://dogs.are.great').get('/spaniel?tail=wag&cute=true#learn-more').reply(200);

    const transaction = createTransactionOnScope();
    // eslint-disable-next-line deprecation/deprecation
    const spans = (transaction as unknown as SentrySpan).spanRecorder?.spans as SentrySpan[];

    http.request({ method: 'GET', host: 'dogs.are.great', path: '/spaniel?tail=wag&cute=true#learn-more' });

    expect(spans.length).toEqual(2);

    const spanAttributes = spanToJSON(spans[1]).data || {};

    // our span is at index 1 because the transaction itself is at index 0
    expect(spanToJSON(spans[1]).description).toEqual('GET http://dogs.are.great/spaniel');
    // eslint-disable-next-line deprecation/deprecation
    expect(spans[1].op).toEqual('http.client');
    expect(spanToJSON(spans[1]).op).toEqual('http.client');
    expect(spanAttributes['http.method']).toEqual('GET');
    expect(spanAttributes.url).toEqual('http://dogs.are.great/spaniel');
    expect(spanAttributes['http.query']).toEqual('tail=wag&cute=true');
    expect(spanAttributes['http.fragment']).toEqual('learn-more');
  });

  it.each([
    ['user:pwd', '[Filtered]:[Filtered]@'],
    ['user:', '[Filtered]:@'],
    ['user', '[Filtered]:@'],
    [':pwd', ':[Filtered]@'],
    ['', ''],
  ])('filters the authority %s in span description', (auth, redactedAuth) => {
    nock(`http://${auth}@dogs.are.great`).get('/').reply(200);

    const transaction = createTransactionOnScope();
    // eslint-disable-next-line deprecation/deprecation
    const spans = (transaction as unknown as SentrySpan).spanRecorder?.spans as SentrySpan[];

    http.get(`http://${auth}@dogs.are.great/`);

    expect(spans.length).toEqual(2);

    // our span is at index 1 because the transaction itself is at index 0
    expect(spanToJSON(spans[1]).description).toEqual(`GET http://${redactedAuth}dogs.are.great/`);
  });

  describe('Tracing options', () => {
    beforeEach(() => {
      // hacky way of restoring monkey patched functions
      // @ts-expect-error TS doesn't let us assign to this but we want to
      http.get = originalHttpGet;
      // @ts-expect-error TS doesn't let us assign to this but we want to
      http.request = originalHttpRequest;
    });

    function createHub(customOptions: Partial<NodeClientOptions> = {}) {
      const options = getDefaultNodeClientOptions({
        dsn: 'https://dogsarebadatkeepingsecrets@squirrelchasers.ingest.sentry.io/12312012',
        tracesSampleRate: 1.0,
        release: '1.0.0',
        environment: 'production',
        ...customOptions,
      });

      const client = new NodeClient(options);
      // eslint-disable-next-line deprecation/deprecation
      const hub = new Hub(client);
      // eslint-disable-next-line deprecation/deprecation
      makeMain(hub);

      return hub;
    }

    function createTransactionAndPutOnScope() {
      addTracingExtensions();
      const transaction = startInactiveSpan({ name: 'dogpark' });
      // eslint-disable-next-line deprecation/deprecation
      getCurrentScope().setSpan(transaction);
      return transaction;
    }

    describe('as client options', () => {
      it('creates span with propagation context if shouldCreateSpanForRequest returns false', () => {
        const url = 'http://dogs.are.great/api/v1/index/';
        nock(url).get(/.*/).reply(200);

        // eslint-disable-next-line deprecation/deprecation
        const httpIntegration = new HttpIntegration({ tracing: true });

        const hub = createHub({ shouldCreateSpanForRequest: () => false });

        httpIntegration.setupOnce(
          () => undefined,
          () => hub,
        );

        const transaction = createTransactionAndPutOnScope();
        // eslint-disable-next-line deprecation/deprecation
        const spans = (transaction as unknown as SentrySpan).spanRecorder?.spans as SentrySpan[];

        const request = http.get(url);

        // There should be no http spans
        // eslint-disable-next-line deprecation/deprecation
        const httpSpans = spans.filter(span => span.op?.startsWith('http'));
        expect(httpSpans.length).toBe(0);

        // And headers are not attached without span creation
        expect(request.getHeader('sentry-trace')).toBeDefined();
        expect(request.getHeader('baggage')).toBeDefined();

        const propagationContext = getCurrentScope().getPropagationContext();

        expect((request.getHeader('sentry-trace') as string).includes(propagationContext.traceId)).toBe(true);
        expect(request.getHeader('baggage')).toEqual(
          `sentry-environment=production,sentry-release=1.0.0,sentry-public_key=dogsarebadatkeepingsecrets,sentry-trace_id=${propagationContext.traceId}`,
        );
      });

      it.each([
        ['http://dogs.are.great/api/v1/index/', [/.*/]],
        ['http://dogs.are.great/api/v1/index/', [/\/api/]],
        ['http://dogs.are.great/api/v1/index/', [/\/(v1|v2)/]],
        ['http://dogs.are.great/api/v1/index/', [/dogs\.are\.great/, /dogs\.are\.not\.great/]],
        ['http://dogs.are.great/api/v1/index/', [/http:/]],
        ['http://dogs.are.great/api/v1/index/', ['dogs.are.great']],
        ['http://dogs.are.great/api/v1/index/', ['/api/v1']],
        ['http://dogs.are.great/api/v1/index/', ['http://']],
        ['http://dogs.are.great/api/v1/index/', ['']],
      ])(
        'attaches trace inforation to header of outgoing requests when url matches tracePropagationTargets (url="%s", tracePropagationTargets=%p)',
        (url, tracePropagationTargets) => {
          nock(url).get(/.*/).reply(200);

          // eslint-disable-next-line deprecation/deprecation
          const httpIntegration = new HttpIntegration({ tracing: true });

          const hub = createHub({ tracePropagationTargets });

          httpIntegration.setupOnce(
            () => undefined,
            () => hub,
          );

          createTransactionAndPutOnScope();

          const request = http.get(url);

          expect(request.getHeader('sentry-trace')).toBeDefined();
          expect(request.getHeader('baggage')).toBeDefined();
        },
      );

      it.each([
        ['http://dogs.are.great/api/v1/index/', []],
        ['http://cats.are.great/api/v1/index/', [/\/v2/]],
        ['http://cats.are.great/api/v1/index/', [/\/(v2|v3)/]],
        ['http://cats.are.great/api/v1/index/', [/dogs\.are\.great/, /dogs\.are\.not\.great/]],
        ['http://cats.are.great/api/v1/index/', [/https:/]],
        ['http://cats.are.great/api/v1/index/', ['dogs.are.great']],
        ['http://cats.are.great/api/v1/index/', ['/api/v2']],
        ['http://cats.are.great/api/v1/index/', ['https://']],
      ])(
        'doesn\'t attach trace inforation to header of outgoing requests when url doesn\'t match tracePropagationTargets (url="%s", tracePropagationTargets=%p)',
        (url, tracePropagationTargets) => {
          nock(url).get(/.*/).reply(200);

          // eslint-disable-next-line deprecation/deprecation
          const httpIntegration = new HttpIntegration({ tracing: true });

          const hub = createHub({ tracePropagationTargets });

          httpIntegration.setupOnce(
            () => undefined,
            () => hub,
          );

          createTransactionAndPutOnScope();

          const request = http.get(url);

          expect(request.getHeader('sentry-trace')).not.toBeDefined();
          expect(request.getHeader('baggage')).not.toBeDefined();
        },
      );
    });

    describe('as Http integration constructor options', () => {
      it('creates span with propagation context if shouldCreateSpanForRequest returns false', () => {
        const url = 'http://dogs.are.great/api/v1/index/';
        nock(url).get(/.*/).reply(200);

        // eslint-disable-next-line deprecation/deprecation
        const httpIntegration = new HttpIntegration({
          tracing: {
            shouldCreateSpanForRequest: () => false,
          },
        });

        const hub = createHub();

        httpIntegration.setupOnce(
          () => undefined,
          () => hub,
        );

        const transaction = createTransactionAndPutOnScope();
        // eslint-disable-next-line deprecation/deprecation
        const spans = (transaction as unknown as SentrySpan).spanRecorder?.spans as SentrySpan[];

        const request = http.get(url);

        // There should be no http spans
        // eslint-disable-next-line deprecation/deprecation
        const httpSpans = spans.filter(span => span.op?.startsWith('http'));
        expect(httpSpans.length).toBe(0);

        // And headers are not attached without span creation
        expect(request.getHeader('sentry-trace')).toBeDefined();
        expect(request.getHeader('baggage')).toBeDefined();

        const propagationContext = getCurrentScope().getPropagationContext();

        expect((request.getHeader('sentry-trace') as string).includes(propagationContext.traceId)).toBe(true);
        expect(request.getHeader('baggage')).toEqual(
          `sentry-environment=production,sentry-release=1.0.0,sentry-public_key=dogsarebadatkeepingsecrets,sentry-trace_id=${propagationContext.traceId}`,
        );
      });

      it.each([
        ['http://dogs.are.great/api/v1/index/', [/.*/]],
        ['http://dogs.are.great/api/v1/index/', [/\/api/]],
        ['http://dogs.are.great/api/v1/index/', [/\/(v1|v2)/]],
        ['http://dogs.are.great/api/v1/index/', [/dogs\.are\.great/, /dogs\.are\.not\.great/]],
        ['http://dogs.are.great/api/v1/index/', [/http:/]],
        ['http://dogs.are.great/api/v1/index/', ['dogs.are.great']],
        ['http://dogs.are.great/api/v1/index/', ['/api/v1']],
        ['http://dogs.are.great/api/v1/index/', ['http://']],
        ['http://dogs.are.great/api/v1/index/', ['']],
      ])(
        'attaches trace inforation to header of outgoing requests when url matches tracePropagationTargets (url="%s", tracePropagationTargets=%p)',
        (url, tracePropagationTargets) => {
          nock(url).get(/.*/).reply(200);

          // eslint-disable-next-line deprecation/deprecation
          const httpIntegration = new HttpIntegration({ tracing: { tracePropagationTargets } });

          const hub = createHub();

          httpIntegration.setupOnce(
            () => undefined,
            () => hub,
          );

          createTransactionAndPutOnScope();

          const request = http.get(url);

          expect(request.getHeader('sentry-trace')).toBeDefined();
          expect(request.getHeader('baggage')).toBeDefined();
        },
      );

      it.each([
        ['http://dogs.are.great/api/v1/index/', []],
        ['http://cats.are.great/api/v1/index/', [/\/v2/]],
        ['http://cats.are.great/api/v1/index/', [/\/(v2|v3)/]],
        ['http://cats.are.great/api/v1/index/', [/dogs\.are\.great/, /dogs\.are\.not\.great/]],
        ['http://cats.are.great/api/v1/index/', [/https:/]],
        ['http://cats.are.great/api/v1/index/', ['dogs.are.great']],
        ['http://cats.are.great/api/v1/index/', ['/api/v2']],
        ['http://cats.are.great/api/v1/index/', ['https://']],
      ])(
        'doesn\'t attach trace inforation to header of outgoing requests when url doesn\'t match tracePropagationTargets (url="%s", tracePropagationTargets=%p)',
        (url, tracePropagationTargets) => {
          nock(url).get(/.*/).reply(200);

          // eslint-disable-next-line deprecation/deprecation
          const httpIntegration = new HttpIntegration({ tracing: { tracePropagationTargets } });

          const hub = createHub();

          httpIntegration.setupOnce(
            () => undefined,
            () => hub,
          );

          createTransactionAndPutOnScope();

          const request = http.get(url);

          expect(request.getHeader('sentry-trace')).not.toBeDefined();
          expect(request.getHeader('baggage')).not.toBeDefined();
        },
      );
    });
  });
});

describe('default protocols', () => {
  function captureBreadcrumb(key: string): Promise<Breadcrumb> {
    let resolve: (value: Breadcrumb | PromiseLike<Breadcrumb>) => void;
    const p = new Promise<Breadcrumb>(r => {
      resolve = r;
    });
    const options = getDefaultNodeClientOptions({
      dsn: 'https://dogsarebadatkeepingsecrets@squirrelchasers.ingest.sentry.io/12312012',
      // eslint-disable-next-line deprecation/deprecation
      integrations: [new HttpIntegration({ breadcrumbs: true })],
      beforeBreadcrumb: (b: Breadcrumb) => {
        if ((b.data?.url as string).includes(key)) {
          resolve(b);
        }
        return b;
      },
    });
    const client = new NodeClient(options);
    // eslint-disable-next-line deprecation/deprecation
    const hub = new Hub(client);
    // eslint-disable-next-line deprecation/deprecation
    makeMain(hub);

    return p;
  }

  it('http module', async () => {
    const key = 'catrunners';
    const p = captureBreadcrumb(key);

    nock(`http://${key}.ingest.sentry.io`).get('/api/123122332/store/').reply(200);

    http.get({
      host: `${key}.ingest.sentry.io`,
      path: '/api/123122332/store/',
    });

    const b = await p;
    expect(b.data?.url).toEqual(expect.stringContaining('http://'));
  });

  it('https module', async () => {
    const key = 'catcatchers';
    const p = captureBreadcrumb(key);

    let nockProtocol = 'https';
    // NOTE: Prior to Node 9, `https` used internals of `http` module, so
    // the integration doesn't patch the `https` module. However this then
    // causes issues with nock, because nock will patch the `https` module
    // regardless (if it asked to mock a https:// url), preventing the
    // request from reaching the integrations patch of the `http` module.
    // The result is test failures in Node v8 and lower.
    //
    // We can work around this by telling giving nock a http:// url, so it
    // only patches the `http` module, then Nodes usage of the `http` module
    // in the `https` module results in both nock's and the integrations
    // patch being called. All this relies on nock not properly checking
    // the agent passed to `http.get` / `http.request`, thus resulting in it
    // intercepting a https:// request with http:// mock. It's a safe bet
    // because the latest versions of nock no longer support Node v8 and lower,
    // so won't bother dealing with this old Node edge case.
    if (NODE_VERSION.major < 9) {
      nockProtocol = 'http';
    }
    nock(`${nockProtocol}://${key}.ingest.sentry.io`).get('/api/123122332/store/').reply(200);

    https.get({
      host: `${key}.ingest.sentry.io`,
      path: '/api/123122332/store/',
      timeout: 300,
    });

    const b = await p;
    expect(b.data?.url).toEqual(expect.stringContaining('https://'));
  });

  it('makes https request over http proxy', async () => {
    const key = 'catcatchers';
    const p = captureBreadcrumb(key);

    const proxy = 'http://some.url:3128';
    const agent = new HttpsProxyAgent(proxy);

    nock(`https://${key}.ingest.sentry.io`).get('/api/123122332/store/').reply(200);

    https.get({
      host: `${key}.ingest.sentry.io`,
      path: '/api/123122332/store/',
      timeout: 300,
      agent,
    });

    const b = await p;
    expect(b.data?.url).toEqual(expect.stringContaining('https://'));
  });
});

describe('httpIntegration', () => {
  beforeEach(function () {
    const options = getDefaultNodeClientOptions({
      dsn: 'https://dogsarebadatkeepingsecrets@squirrelchasers.ingest.sentry.io/12312012',
      tracesSampleRate: 1.0,
      release: '1.0.0',
      environment: 'production',
    });
    const client = new NodeClient(options);
    // eslint-disable-next-line deprecation/deprecation
    const hub = new Hub(client);
    // eslint-disable-next-line deprecation/deprecation
    makeMain(hub);
  });

  it('converts default options', () => {
    // eslint-disable-next-line deprecation/deprecation
    const integration = httpIntegration({}) as unknown as HttpIntegration;

    expect(integration['_breadcrumbs']).toBe(true);
    expect(integration['_tracing']).toEqual({ enableIfHasTracingEnabled: true });
  });

  it('respects `tracing=false`', () => {
    // eslint-disable-next-line deprecation/deprecation
    const integration = httpIntegration({ tracing: false }) as unknown as HttpIntegration;

    expect(integration['_tracing']).toEqual(undefined);
  });

  it('respects `breadcrumbs=false`', () => {
    // eslint-disable-next-line deprecation/deprecation
    const integration = httpIntegration({ breadcrumbs: false }) as unknown as HttpIntegration;

    expect(integration['_breadcrumbs']).toBe(false);
  });

  it('respects `tracing=true`', () => {
    // eslint-disable-next-line deprecation/deprecation
    const integration = httpIntegration({ tracing: true }) as unknown as HttpIntegration;

    expect(integration['_tracing']).toEqual({});
  });

  it('respects `shouldCreateSpanForRequest`', () => {
    const shouldCreateSpanForRequest = jest.fn();

    // eslint-disable-next-line deprecation/deprecation
    const integration = httpIntegration({ shouldCreateSpanForRequest }) as unknown as HttpIntegration;

    expect(integration['_tracing']).toEqual({
      shouldCreateSpanForRequest,
      enableIfHasTracingEnabled: true,
    });
  });

  it('respects `shouldCreateSpanForRequest` & `tracing=true`', () => {
    const shouldCreateSpanForRequest = jest.fn();

    // eslint-disable-next-line deprecation/deprecation
    const integration = httpIntegration({ shouldCreateSpanForRequest, tracing: true }) as unknown as HttpIntegration;

    expect(integration['_tracing']).toEqual({
      shouldCreateSpanForRequest,
    });
  });
});

describe('_shouldCreateSpans', () => {
  beforeEach(function () {
    // eslint-disable-next-line deprecation/deprecation
    const hub = new Hub();
    // eslint-disable-next-line deprecation/deprecation
    makeMain(hub);
  });

  it.each([
    [undefined, undefined, false],
    [{}, undefined, true],
    [{ enableIfHasTracingEnabled: true }, undefined, false],
    [{ enableIfHasTracingEnabled: false }, undefined, true],
    [{ enableIfHasTracingEnabled: true }, { tracesSampleRate: 1 }, true],
    [{ enableIfHasTracingEnabled: true }, { tracesSampleRate: 0 }, true],
    [{}, {}, true],
  ])('works with tracing=%p and clientOptions=%p', (tracing, clientOptions, expected) => {
    const actual = _shouldCreateSpans(tracing, clientOptions);
    expect(actual).toEqual(expected);
  });
});

describe('_getShouldCreateSpanForRequest', () => {
  beforeEach(function () {
    // eslint-disable-next-line deprecation/deprecation
    const hub = new Hub();
    // eslint-disable-next-line deprecation/deprecation
    makeMain(hub);
  });

  it.each([
    [false, undefined, undefined, { a: false, b: false }],
    [true, undefined, undefined, undefined],
    // with tracing callback only
    [true, { shouldCreateSpanForRequest: (url: string) => url === 'a' }, undefined, { a: true, b: false }],
    // with client callback only
    [true, undefined, { shouldCreateSpanForRequest: (url: string) => url === 'a' }, { a: true, b: false }],
    // with both callbacks, tracing takes precedence
    [
      true,
      { shouldCreateSpanForRequest: (url: string) => url === 'a' },
      { shouldCreateSpanForRequest: (url: string) => url === 'b' },
      { a: true, b: false },
    ],
    // If `shouldCreateSpans===false`, the callback is ignored
    [false, { shouldCreateSpanForRequest: (url: string) => url === 'a' }, undefined, { a: false, b: false }],
  ])(
    'works with shouldCreateSpans=%p, tracing=%p and clientOptions=%p',
    (shouldCreateSpans, tracing, clientOptions, expected) => {
      const actual = _getShouldCreateSpanForRequest(shouldCreateSpans, tracing, clientOptions);

      if (typeof expected === 'object') {
        expect(typeof actual).toBe('function');

        for (const [url, shouldBe] of Object.entries(expected)) {
          expect(actual!(url)).toEqual(shouldBe);
        }
      } else {
        expect(actual).toEqual(expected);
      }
    },
  );
});<|MERGE_RESOLUTION|>--- conflicted
+++ resolved
@@ -1,11 +1,7 @@
 import * as http from 'http';
 import * as https from 'https';
-<<<<<<< HEAD
-import type { Span } from '@sentry/core';
+import type { SentrySpan } from '@sentry/core';
 import { SEMANTIC_ATTRIBUTE_SENTRY_SOURCE } from '@sentry/core';
-=======
-import type { SentrySpan } from '@sentry/core';
->>>>>>> dc5383da
 import { Transaction } from '@sentry/core';
 import { getCurrentScope, makeMain, setUser, spanToJSON, startInactiveSpan } from '@sentry/core';
 import { Hub, addTracingExtensions } from '@sentry/core';
