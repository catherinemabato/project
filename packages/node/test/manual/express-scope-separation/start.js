const http = require('http');
const express = require('express');
const app = express();
const Sentry = require('../../../build/cjs');
<<<<<<< HEAD
const { TextEncoder } = require('util');
=======
const { colorize } = require('../colorize');
>>>>>>> 10bca50b

// don't log the test errors we're going to throw, so at a quick glance it doesn't look like the test itself has failed
global.console.error = () => null;

function assertTags(actual, expected) {
  if (JSON.stringify(actual) !== JSON.stringify(expected)) {
    console.log(colorize('FAILED: Scope contains incorrect tags\n', 'red'));
    process.exit(1);
  }
}

let remaining = 3;

function makeDummyTransport() {
  return Sentry.createTransport({ recordDroppedEvent: () => undefined, textEncoder: new TextEncoder() }, req => {
    --remaining;

    if (!remaining) {
      console.log(colorize('PASSED: All scopes contain correct tags\n', 'green'));
      server.close();
      process.exit(0);
    }

    return Promise.resolve({
      statusCode: 200,
    });
  });
}

Sentry.init({
  dsn: 'http://test@example.com/1337',
  transport: makeDummyTransport,
  beforeSend(event) {
    if (event.transaction === 'GET /foo') {
      assertTags(event.tags, {
        global: 'wat',
        foo: 'wat',
      });
    } else if (event.transaction === 'GET /bar') {
      assertTags(event.tags, {
        global: 'wat',
        bar: 'wat',
      });
    } else if (event.transaction === 'GET /baz') {
      assertTags(event.tags, {
        global: 'wat',
        baz: 'wat',
      });
    } else {
      assertTags(event.tags, {
        global: 'wat',
      });
    }

    return event;
  },
});

Sentry.configureScope(scope => {
  scope.setTag('global', 'wat');
});

app.use(Sentry.Handlers.requestHandler());

app.get('/foo', req => {
  Sentry.configureScope(scope => {
    scope.setTag('foo', 'wat');
  });

  throw new Error('foo');
});

app.get('/bar', req => {
  Sentry.configureScope(scope => {
    scope.setTag('bar', 'wat');
  });

  throw new Error('bar');
});

app.get('/baz', req => {
  Sentry.configureScope(scope => {
    scope.setTag('baz', 'wat');
  });

  throw new Error('baz');
});

app.use(Sentry.Handlers.errorHandler());

const server = app.listen(0, () => {
  const port = server.address().port;
  http.get(`http://localhost:${port}/foo`);
  http.get(`http://localhost:${port}/bar`);
  http.get(`http://localhost:${port}/baz`);
});<|MERGE_RESOLUTION|>--- conflicted
+++ resolved
@@ -2,11 +2,8 @@
 const express = require('express');
 const app = express();
 const Sentry = require('../../../build/cjs');
-<<<<<<< HEAD
+const { colorize } = require('../colorize');
 const { TextEncoder } = require('util');
-=======
-const { colorize } = require('../colorize');
->>>>>>> 10bca50b
 
 // don't log the test errors we're going to throw, so at a quick glance it doesn't look like the test itself has failed
 global.console.error = () => null;
