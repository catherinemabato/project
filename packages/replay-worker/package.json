--- conflicted
+++ resolved
@@ -1,11 +1,7 @@
 {
   "name": "@sentry-internal/replay-worker",
   "version": "8.0.0-alpha.5",
-<<<<<<< HEAD
-  "description": "Worker for @sentry/replay",
-=======
   "description": "Worker for @sentry-internal/replay",
->>>>>>> c75f93ef
   "main": "build/npm/esm/index.js",
   "module": "build/npm/esm/index.js",
   "types": "build/npm/types/index.d.ts",
