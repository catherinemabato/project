--- conflicted
+++ resolved
@@ -1,10 +1,5 @@
 import * as domain from 'domain';
-<<<<<<< HEAD
-=======
-import * as SentryCore from '@sentry/core';
-import * as SentryNode from '@sentry/node';
-
->>>>>>> 9690d7d5
+
 import type { Event, Integration } from '@sentry/types';
 
 import { SEMANTIC_ATTRIBUTE_SENTRY_ORIGIN, SEMANTIC_ATTRIBUTE_SENTRY_SOURCE } from '@sentry/core';
@@ -77,16 +72,8 @@
 });
 
 describe('GCPFunction', () => {
-<<<<<<< HEAD
   beforeEach(() => {
     jest.clearAllMocks();
-=======
-  const setHttpStatusSpy = jest.spyOn(SentryCore, 'setHttpStatus').mockImplementation(() => {});
-
-  afterEach(() => {
-    // @ts-expect-error see "Why @ts-expect-error" note
-    SentryNode.resetMocks();
->>>>>>> 9690d7d5
   });
 
   async function handleHttp(fn: HttpFunction, trace_headers: { [key: string]: string } | null = null): Promise<void> {
@@ -180,18 +167,9 @@
         metadata: {},
       };
 
-<<<<<<< HEAD
       expect(mockStartSpanManual).toBeCalledWith(fakeTransactionContext, expect.any(Function));
       expect(mockSpan.end).toBeCalled();
       expect(mockFlush).toBeCalledWith(2000);
-=======
-      expect(SentryNode.startSpanManual).toBeCalledWith(fakeTransactionContext, expect.any(Function));
-      // @ts-expect-error see "Why @ts-expect-error" note
-      expect(setHttpStatusSpy).toBeCalledWith(SentryNode.fakeSpan, 200);
-      // @ts-expect-error see "Why @ts-expect-error" note
-      expect(SentryNode.fakeSpan.end).toBeCalled();
-      expect(SentryNode.flush).toBeCalledWith(2000);
->>>>>>> 9690d7d5
     });
 
     test('incoming trace headers are correctly parsed and used', async () => {
