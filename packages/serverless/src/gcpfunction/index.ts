import * as Sentry from '@sentry/node';
<<<<<<< HEAD
import { Integration } from '@sentry/types';

import { GoogleCloudGrpc } from '../google-cloud-grpc';
import { GoogleCloudHttp } from '../google-cloud-http';
=======

import { serverlessEventProcessor } from '../utils';
>>>>>>> 3a7be5bc

export * from './http';
export * from './events';
export * from './cloud_events';

<<<<<<< HEAD
export const defaultIntegrations: Integration[] = [
  ...Sentry.defaultIntegrations,
  new GoogleCloudHttp({ optional: true }), // We mark this integration optional since '@google-cloud/common' module could be missing.
  new GoogleCloudGrpc({ optional: true }), // We mark this integration optional since 'google-gax' module could be missing.
];

=======
>>>>>>> 3a7be5bc
/**
 * @see {@link Sentry.init}
 */
export function init(options: Sentry.NodeOptions = {}): void {
<<<<<<< HEAD
  if (options.defaultIntegrations === undefined) {
    options.defaultIntegrations = defaultIntegrations;
  }
  return Sentry.init(options);
=======
  Sentry.init(options);
  Sentry.addGlobalEventProcessor(serverlessEventProcessor('GCPFunction'));
>>>>>>> 3a7be5bc
}<|MERGE_RESOLUTION|>--- conflicted
+++ resolved
@@ -1,38 +1,28 @@
 import * as Sentry from '@sentry/node';
-<<<<<<< HEAD
 import { Integration } from '@sentry/types';
 
 import { GoogleCloudGrpc } from '../google-cloud-grpc';
 import { GoogleCloudHttp } from '../google-cloud-http';
-=======
 
 import { serverlessEventProcessor } from '../utils';
->>>>>>> 3a7be5bc
 
 export * from './http';
 export * from './events';
 export * from './cloud_events';
 
-<<<<<<< HEAD
 export const defaultIntegrations: Integration[] = [
   ...Sentry.defaultIntegrations,
   new GoogleCloudHttp({ optional: true }), // We mark this integration optional since '@google-cloud/common' module could be missing.
   new GoogleCloudGrpc({ optional: true }), // We mark this integration optional since 'google-gax' module could be missing.
 ];
 
-=======
->>>>>>> 3a7be5bc
 /**
  * @see {@link Sentry.init}
  */
 export function init(options: Sentry.NodeOptions = {}): void {
-<<<<<<< HEAD
   if (options.defaultIntegrations === undefined) {
     options.defaultIntegrations = defaultIntegrations;
   }
-  return Sentry.init(options);
-=======
   Sentry.init(options);
   Sentry.addGlobalEventProcessor(serverlessEventProcessor('GCPFunction'));
->>>>>>> 3a7be5bc
 }