/* eslint-disable deprecation/deprecation */
<<<<<<< HEAD
import type { IdleTransaction } from '@sentry/core';
import { Hub, TRACING_DEFAULTS, getActiveTransaction, makeMain, setCurrentClient, spanToJSON } from '@sentry/core';
=======
import {
  SEMANTIC_ATTRIBUTE_SENTRY_SOURCE,
  TRACING_DEFAULTS,
  getClient,
  getCurrentHub,
  setCurrentClient,
  spanToJSON,
} from '@sentry/core';
>>>>>>> 674a8f08
import * as hubExtensions from '@sentry/core';
import type { BaseTransportOptions, ClientOptions, DsnComponents, HandlerDataHistory } from '@sentry/types';
import { JSDOM } from 'jsdom';

import { timestampInSeconds } from '@sentry/utils';
import type { BrowserTracingOptions } from '../../src/browser/browsertracing';
import { BrowserTracing, getMetaContent } from '../../src/browser/browsertracing';
import { defaultRequestInstrumentationOptions } from '../../src/browser/request';
import { instrumentRoutingWithDefaults } from '../../src/browser/router';
import { WINDOW } from '../../src/browser/types';
import { TestClient, getDefaultClientOptions } from '../utils/TestClient';

let mockChangeHistory: (data: HandlerDataHistory) => void = () => {};

jest.mock('@sentry/utils', () => {
  const actual = jest.requireActual('@sentry/utils');
  return {
    ...actual,

    addHistoryInstrumentationHandler: (callback: (data: HandlerDataHistory) => void): void => {
      mockChangeHistory = callback;
    },
  };
});

const mockStartTrackingWebVitals = jest.fn().mockReturnValue(() => () => {});

jest.mock('../../src/browser/metrics', () => ({
  addPerformanceEntries: jest.fn(),
  startTrackingInteractions: jest.fn(),
  startTrackingLongTasks: jest.fn(),
  startTrackingWebVitals: () => mockStartTrackingWebVitals(),
}));

const instrumentOutgoingRequestsMock = jest.fn();
jest.mock('./../../src/browser/request', () => {
  const actual = jest.requireActual('./../../src/browser/request');
  return {
    ...actual,
    instrumentOutgoingRequests: (options: Partial<BrowserTracingOptions>) => instrumentOutgoingRequestsMock(options),
  };
});

beforeAll(() => {
  const dom = new JSDOM();
  // @ts-expect-error need to override global document
  WINDOW.document = dom.window.document;
  // @ts-expect-error need to override global document
  WINDOW.window = dom.window;
  WINDOW.location = dom.window.location;
});

describe('BrowserTracing', () => {
  beforeEach(() => {
    jest.useFakeTimers();
<<<<<<< HEAD
    const options = getDefaultClientOptions({ tracesSampleRate: 1 });
    hub = new Hub(new TestClient(options));
    makeMain(hub);
=======
    const options = getDefaultBrowserClientOptions({ tracesSampleRate: 1 });
    const client = new TestClient(options);
    setCurrentClient(client);
    client.init();
>>>>>>> 674a8f08
    document.head.innerHTML = '';

    mockStartTrackingWebVitals.mockClear();
  });

  afterEach(() => {
    const activeTransaction = getActiveTransaction();
    if (activeTransaction) {
      // Should unset off of scope.
      activeTransaction.end();
    }
  });

  function createBrowserTracing(setup?: boolean, _options?: Partial<BrowserTracingOptions>): BrowserTracing {
    const instance = new BrowserTracing(_options);
    if (setup) {
      const processor = () => undefined;
      instance.setupOnce(processor, () => getCurrentHub() as hubExtensions.Hub);
    }

    return instance;
  }

  // These are important enough to check with a test as incorrect defaults could
  // break a lot of users' configurations.
  it('is created with default settings', () => {
    const browserTracing = createBrowserTracing();

    expect(browserTracing.options).toEqual({
      enableLongTask: true,
      _experiments: {},
      ...TRACING_DEFAULTS,
      markBackgroundTransactions: true,
      routingInstrumentation: instrumentRoutingWithDefaults,
      startTransactionOnLocationChange: true,
      startTransactionOnPageLoad: true,
      ...defaultRequestInstrumentationOptions,
    });
  });

  it('is allows to disable enableLongTask via _experiments', () => {
    const browserTracing = createBrowserTracing(false, {
      _experiments: {
        enableLongTask: false,
      },
    });

    expect(browserTracing.options).toEqual({
      enableLongTask: false,
      ...TRACING_DEFAULTS,
      markBackgroundTransactions: true,
      routingInstrumentation: instrumentRoutingWithDefaults,
      startTransactionOnLocationChange: true,
      startTransactionOnPageLoad: true,
      ...defaultRequestInstrumentationOptions,
      _experiments: {
        enableLongTask: false,
      },
    });
  });

  it('is allows to disable enableLongTask', () => {
    const browserTracing = createBrowserTracing(false, {
      enableLongTask: false,
    });

    expect(browserTracing.options).toEqual({
      enableLongTask: false,
      _experiments: {},
      ...TRACING_DEFAULTS,
      markBackgroundTransactions: true,
      routingInstrumentation: instrumentRoutingWithDefaults,
      startTransactionOnLocationChange: true,
      startTransactionOnPageLoad: true,
      ...defaultRequestInstrumentationOptions,
    });
  });

  /**
   * All of these tests under `describe('route transaction')` are tested with
   * `browserTracing.options = { routingInstrumentation: customInstrumentRouting }`,
   * so that we can show this functionality works independent of the default routing integration.
   */
  describe('route transaction', () => {
    const customInstrumentRouting = (customStartTransaction: (obj: any) => void) => {
      customStartTransaction({ name: 'a/path', op: 'pageload' });
    };

    it('_experiements calls onStartRouteTransaction on route instrumentation', () => {
      const onStartTranscation = jest.fn();
      createBrowserTracing(true, {
        _experiments: {
          onStartRouteTransaction: onStartTranscation,
        },
      });

      expect(onStartTranscation).toHaveBeenCalledTimes(1);
    });

    it('calls custom routing instrumenation', () => {
      createBrowserTracing(true, {
        routingInstrumentation: customInstrumentRouting,
      });

      const transaction = getActiveTransaction() as IdleTransaction;
      expect(transaction).toBeDefined();
      expect(spanToJSON(transaction).description).toBe('a/path');
      expect(spanToJSON(transaction).op).toBe('pageload');
    });

    it('trims all transactions', () => {
      createBrowserTracing(true, {
        routingInstrumentation: customInstrumentRouting,
      });

      const transaction = getActiveTransaction() as IdleTransaction;
      const span = transaction.startChild();

      const timestamp = timestampInSeconds();
      span.end(timestamp);
      transaction.end(timestamp + 12345);

      expect(spanToJSON(transaction).timestamp).toBe(timestamp);
    });

    describe('beforeNavigate', () => {
      it('is called on transaction creation', () => {
        const mockBeforeNavigation = jest.fn().mockReturnValue({ name: 'here/is/my/path' });
        createBrowserTracing(true, {
          beforeNavigate: mockBeforeNavigation,
          routingInstrumentation: customInstrumentRouting,
        });
        const transaction = getActiveTransaction() as IdleTransaction;
        expect(transaction).toBeDefined();

        expect(mockBeforeNavigation).toHaveBeenCalledTimes(1);
      });

      it('creates a transaction with sampled = false if beforeNavigate returns undefined', () => {
        const mockBeforeNavigation = jest.fn().mockReturnValue(undefined);
        createBrowserTracing(true, {
          beforeNavigate: mockBeforeNavigation,
          routingInstrumentation: customInstrumentRouting,
        });
        const transaction = getActiveTransaction() as IdleTransaction;
        expect(transaction.sampled).toBe(false);

        expect(mockBeforeNavigation).toHaveBeenCalledTimes(1);
      });

      it('can override default context values', () => {
        const mockBeforeNavigation = jest.fn(ctx => ({
          ...ctx,
          op: 'not-pageload',
        }));
        createBrowserTracing(true, {
          beforeNavigate: mockBeforeNavigation,
          routingInstrumentation: customInstrumentRouting,
        });
        const transaction = getActiveTransaction() as IdleTransaction;
        expect(transaction).toBeDefined();
        expect(spanToJSON(transaction).op).toBe('not-pageload');

        expect(mockBeforeNavigation).toHaveBeenCalledTimes(1);
      });

      it("sets transaction name source to `'custom'` if name is changed", () => {
        const mockBeforeNavigation = jest.fn(ctx => ({
          ...ctx,
          name: 'newName',
        }));
        createBrowserTracing(true, {
          beforeNavigate: mockBeforeNavigation,
          routingInstrumentation: customInstrumentRouting,
        });
        const transaction = getActiveTransaction() as IdleTransaction;
        expect(transaction).toBeDefined();
        expect(spanToJSON(transaction).description).toBe('newName');
        expect(spanToJSON(transaction).data?.[SEMANTIC_ATTRIBUTE_SENTRY_SOURCE]).toBe('custom');

        expect(mockBeforeNavigation).toHaveBeenCalledTimes(1);
      });

      it('sets transaction name source to default `url` if name is not changed', () => {
        const mockBeforeNavigation = jest.fn(ctx => ({
          ...ctx,
        }));
        createBrowserTracing(true, {
          beforeNavigate: mockBeforeNavigation,
          routingInstrumentation: (customStartTransaction: (obj: any) => void) => {
            customStartTransaction({
              name: 'a/path',
              op: 'pageload',
              attributes: { [SEMANTIC_ATTRIBUTE_SENTRY_SOURCE]: 'url' },
            });
          },
        });
        const transaction = getActiveTransaction() as IdleTransaction;
        expect(transaction).toBeDefined();
        expect(spanToJSON(transaction).description).toBe('a/path');
        expect(spanToJSON(transaction).data?.[SEMANTIC_ATTRIBUTE_SENTRY_SOURCE]).toBe('url');

        expect(mockBeforeNavigation).toHaveBeenCalledTimes(1);
      });
    });

    it('sets transaction context from sentry-trace header', () => {
      const name = 'sentry-trace';
      const content = '126de09502ae4e0fb26c6967190756a4-b6e54397b12a2a0f-1';
      document.head.innerHTML =
        `<meta name="${name}" content="${content}">` + '<meta name="baggage" content="sentry-release=2.1.14,foo=bar">';
      const startIdleTransaction = jest.spyOn(hubExtensions, 'startIdleTransaction');

      createBrowserTracing(true, { routingInstrumentation: customInstrumentRouting });

      expect(startIdleTransaction).toHaveBeenCalledWith(
        expect.any(Object),
        expect.objectContaining({
          traceId: '126de09502ae4e0fb26c6967190756a4',
          parentSpanId: 'b6e54397b12a2a0f',
          parentSampled: true,
          metadata: {
            dynamicSamplingContext: { release: '2.1.14' },
          },
        }),
        expect.any(Number),
        expect.any(Number),
        expect.any(Boolean),
        expect.any(Object),
        expect.any(Number),
        true,
      );
    });

    describe('idleTimeout', () => {
      it('is created by default', () => {
        createBrowserTracing(true, { routingInstrumentation: customInstrumentRouting });
        const mockFinish = jest.fn();
        const transaction = getActiveTransaction() as IdleTransaction;
        transaction.sendAutoFinishSignal();
        transaction.end = mockFinish;

        const span = transaction.startChild(); // activities = 1
        span.end(); // activities = 0

        expect(mockFinish).toHaveBeenCalledTimes(0);
        jest.advanceTimersByTime(TRACING_DEFAULTS.idleTimeout);
        expect(mockFinish).toHaveBeenCalledTimes(1);
      });

      it('can be a custom value', () => {
        createBrowserTracing(true, { idleTimeout: 2000, routingInstrumentation: customInstrumentRouting });
        const mockFinish = jest.fn();
        const transaction = getActiveTransaction() as IdleTransaction;
        transaction.sendAutoFinishSignal();
        transaction.end = mockFinish;

        const span = transaction.startChild(); // activities = 1
        span.end(); // activities = 0

        expect(mockFinish).toHaveBeenCalledTimes(0);
        jest.advanceTimersByTime(2000);
        expect(mockFinish).toHaveBeenCalledTimes(1);
      });

      it('calls `_collectWebVitals` if enabled', () => {
        createBrowserTracing(true, { routingInstrumentation: customInstrumentRouting });
        const transaction = getActiveTransaction() as IdleTransaction;

        const span = transaction.startChild(); // activities = 1
        span.end(); // activities = 0

        jest.advanceTimersByTime(TRACING_DEFAULTS.idleTimeout);
        expect(mockStartTrackingWebVitals).toHaveBeenCalledTimes(1);
      });
    });

    describe('heartbeatInterval', () => {
      it('can be a custom value', () => {
        const interval = 200;
        createBrowserTracing(true, { heartbeatInterval: interval, routingInstrumentation: customInstrumentRouting });
        const mockFinish = jest.fn();
        const transaction = getActiveTransaction() as IdleTransaction;
        transaction.sendAutoFinishSignal();
        transaction.end = mockFinish;

        const span = transaction.startChild(); // activities = 1
        span.end(); // activities = 0

        expect(mockFinish).toHaveBeenCalledTimes(0);
        jest.advanceTimersByTime(interval * 3);
        expect(mockFinish).toHaveBeenCalledTimes(1);
      });
    });
  });

  // Integration tests for the default routing instrumentation
  describe('default routing instrumentation', () => {
    describe('pageload transaction', () => {
      it('is created on setup on scope', () => {
        createBrowserTracing(true);
        const transaction = getActiveTransaction() as IdleTransaction;
        expect(transaction).toBeDefined();

        expect(spanToJSON(transaction).op).toBe('pageload');
      });

      it('is not created if the option is false', () => {
        createBrowserTracing(true, { startTransactionOnPageLoad: false });
        const transaction = getActiveTransaction() as IdleTransaction;
        expect(transaction).not.toBeDefined();
      });
    });

    describe('navigation transaction', () => {
      beforeEach(() => {
        mockChangeHistory = () => undefined;
      });

      it('it is not created automatically at startup', () => {
        createBrowserTracing(true);
        jest.runAllTimers();

        const transaction = getActiveTransaction() as IdleTransaction;
        expect(transaction).not.toBeDefined();
      });

      it('is created on location change', () => {
        createBrowserTracing(true);
        const transaction1 = getActiveTransaction() as IdleTransaction;
        expect(spanToJSON(transaction1).op).toBe('pageload');
        expect(spanToJSON(transaction1).timestamp).not.toBeDefined();

        mockChangeHistory({ to: 'here', from: 'there' });
        const transaction2 = getActiveTransaction() as IdleTransaction;
        expect(spanToJSON(transaction2).op).toBe('navigation');

        expect(spanToJSON(transaction1).timestamp).toBeDefined();
      });

      it('is not created if startTransactionOnLocationChange is false', () => {
        createBrowserTracing(true, { startTransactionOnLocationChange: false });
        const transaction1 = getActiveTransaction() as IdleTransaction;
        expect(spanToJSON(transaction1).op).toBe('pageload');
        expect(spanToJSON(transaction1).timestamp).not.toBeDefined();

        mockChangeHistory({ to: 'here', from: 'there' });
        const transaction2 = getActiveTransaction() as IdleTransaction;
        expect(spanToJSON(transaction2).op).toBe('pageload');
      });
    });
  });

  describe('sentry-trace and baggage <meta> elements', () => {
    describe('getMetaContent', () => {
      it('finds the specified tag and extracts the value', () => {
        const name = 'sentry-trace';
        const content = '126de09502ae4e0fb26c6967190756a4-b6e54397b12a2a0f-1';
        document.head.innerHTML = `<meta name="${name}" content="${content}">`;

        const metaTagValue = getMetaContent(name);
        expect(metaTagValue).toBe(content);
      });

      it("doesn't return meta tags other than the one specified", () => {
        document.head.innerHTML = '<meta name="cat-cafe">';

        const metaTagValue = getMetaContent('dogpark');
        expect(metaTagValue).toBe(undefined);
      });

      it('can pick the correct tag out of multiple options', () => {
        const name = 'sentry-trace';
        const content = '126de09502ae4e0fb26c6967190756a4-b6e54397b12a2a0f-1';
        const sentryTraceMeta = `<meta name="${name}" content="${content}">`;
        const otherMeta = '<meta name="cat-cafe">';
        document.head.innerHTML = `${sentryTraceMeta} ${otherMeta}`;

        const metaTagValue = getMetaContent(name);
        expect(metaTagValue).toBe(content);
      });
    });

    describe('using the <meta> tag data', () => {
      beforeEach(() => {
        getClient()!.getOptions = () => {
          return {
            release: '1.0.0',
            environment: 'production',
          } as ClientOptions<BaseTransportOptions>;
        };

        getClient()!.getDsn = () => {
          return {
            publicKey: 'pubKey',
          } as DsnComponents;
        };
      });

      it('uses the tracing data for pageload transactions', () => {
        // make sampled false here, so we can see that it's being used rather than the tracesSampleRate-dictated one
        document.head.innerHTML =
          '<meta name="sentry-trace" content="12312012123120121231201212312012-1121201211212012-0">' +
          '<meta name="baggage" content="sentry-release=2.1.14,foo=bar">';

        // pageload transactions are created as part of the BrowserTracing integration's initialization
        createBrowserTracing(true);
        const transaction = getActiveTransaction() as IdleTransaction;
        const dynamicSamplingContext = transaction.getDynamicSamplingContext()!;

        expect(transaction).toBeDefined();
        expect(spanToJSON(transaction).op).toBe('pageload');
        expect(transaction.traceId).toEqual('12312012123120121231201212312012');
        expect(transaction.parentSpanId).toEqual('1121201211212012');
        expect(transaction.sampled).toBe(false);
        expect(dynamicSamplingContext).toBeDefined();
        expect(dynamicSamplingContext).toStrictEqual({ release: '2.1.14' });
      });

      it('puts frozen Dynamic Sampling Context on pageload transactions if sentry-trace data and only 3rd party baggage is present', () => {
        // make sampled false here, so we can see that it's being used rather than the tracesSampleRate-dictated one
        document.head.innerHTML =
          '<meta name="sentry-trace" content="12312012123120121231201212312012-1121201211212012-0">' +
          '<meta name="baggage" content="foo=bar">';

        // pageload transactions are created as part of the BrowserTracing integration's initialization
        createBrowserTracing(true);
        const transaction = getActiveTransaction() as IdleTransaction;
        const dynamicSamplingContext = transaction.getDynamicSamplingContext()!;

        expect(transaction).toBeDefined();
        expect(spanToJSON(transaction).op).toBe('pageload');
        expect(transaction.traceId).toEqual('12312012123120121231201212312012');
        expect(transaction.parentSpanId).toEqual('1121201211212012');
        expect(transaction.sampled).toBe(false);
        expect(dynamicSamplingContext).toStrictEqual({});
      });

      it('ignores the meta tag data for navigation transactions', () => {
        mockChangeHistory = () => undefined;
        document.head.innerHTML =
          '<meta name="sentry-trace" content="12312012123120121231201212312012-1121201211212012-0">' +
          '<meta name="baggage" content="sentry-release=2.1.14">';

        createBrowserTracing(true);

        mockChangeHistory({ to: 'here', from: 'there' });
        const transaction = getActiveTransaction() as IdleTransaction;
        const dynamicSamplingContext = transaction.getDynamicSamplingContext()!;

        expect(transaction).toBeDefined();
        expect(spanToJSON(transaction).op).toBe('navigation');
        expect(transaction.traceId).not.toEqual('12312012123120121231201212312012');
        expect(transaction.parentSpanId).toBeUndefined();
        expect(dynamicSamplingContext).toStrictEqual({
          release: '1.0.0',
          environment: 'production',
          public_key: 'pubKey',
          sampled: 'false',
          trace_id: expect.not.stringMatching('12312012123120121231201212312012'),
        });
      });
    });
  });

  describe('sampling', () => {
    const dogParkLocation = {
      hash: '#next-to-the-fountain',
      host: 'the.dog.park',
      hostname: 'the.dog.park',
      href: 'mutualsniffing://the.dog.park/by/the/trees/?chase=me&please=thankyou#next-to-the-fountain',
      origin: "'mutualsniffing://the.dog.park",
      pathname: '/by/the/trees/',
      port: '',
      protocol: 'mutualsniffing:',
      search: '?chase=me&please=thankyou',
    };

    it('extracts window.location/self.location for sampling context in pageload transactions', () => {
      WINDOW.location = dogParkLocation as any;

      const tracesSampler = jest.fn();
      const options = getDefaultClientOptions({ tracesSampler });
      const client = new TestClient(options);
      setCurrentClient(client);
      client.init();
      // setting up the BrowserTracing integration automatically starts a pageload transaction
      createBrowserTracing(true);

      expect(tracesSampler).toHaveBeenCalledWith(
        expect.objectContaining({
          location: dogParkLocation,
          transactionContext: expect.objectContaining({ op: 'pageload' }),
        }),
      );
    });

    it('extracts window.location/self.location for sampling context in navigation transactions', () => {
      WINDOW.location = dogParkLocation as any;

      const tracesSampler = jest.fn();
      const options = getDefaultClientOptions({ tracesSampler });
      const client = new TestClient(options);
      setCurrentClient(client);
      client.init();
      // setting up the BrowserTracing integration normally automatically starts a pageload transaction, but that's not
      // what we're testing here
      createBrowserTracing(true, { startTransactionOnPageLoad: false });

      mockChangeHistory({ to: 'here', from: 'there' });
      expect(tracesSampler).toHaveBeenCalledWith(
        expect.objectContaining({
          location: dogParkLocation,
          transactionContext: expect.objectContaining({ op: 'navigation' }),
        }),
      );
    });
  });
});<|MERGE_RESOLUTION|>--- conflicted
+++ resolved
@@ -1,21 +1,18 @@
 /* eslint-disable deprecation/deprecation */
-<<<<<<< HEAD
-import type { IdleTransaction } from '@sentry/core';
-import { Hub, TRACING_DEFAULTS, getActiveTransaction, makeMain, setCurrentClient, spanToJSON } from '@sentry/core';
-=======
 import {
   SEMANTIC_ATTRIBUTE_SENTRY_SOURCE,
   TRACING_DEFAULTS,
+  getActiveTransaction,
   getClient,
   getCurrentHub,
   setCurrentClient,
   spanToJSON,
 } from '@sentry/core';
->>>>>>> 674a8f08
 import * as hubExtensions from '@sentry/core';
 import type { BaseTransportOptions, ClientOptions, DsnComponents, HandlerDataHistory } from '@sentry/types';
 import { JSDOM } from 'jsdom';
 
+import type { IdleTransaction } from '@sentry/core';
 import { timestampInSeconds } from '@sentry/utils';
 import type { BrowserTracingOptions } from '../../src/browser/browsertracing';
 import { BrowserTracing, getMetaContent } from '../../src/browser/browsertracing';
@@ -67,16 +64,10 @@
 describe('BrowserTracing', () => {
   beforeEach(() => {
     jest.useFakeTimers();
-<<<<<<< HEAD
     const options = getDefaultClientOptions({ tracesSampleRate: 1 });
-    hub = new Hub(new TestClient(options));
-    makeMain(hub);
-=======
-    const options = getDefaultBrowserClientOptions({ tracesSampleRate: 1 });
     const client = new TestClient(options);
     setCurrentClient(client);
     client.init();
->>>>>>> 674a8f08
     document.head.innerHTML = '';
 
     mockStartTrackingWebVitals.mockClear();
