--- conflicted
+++ resolved
@@ -86,11 +86,6 @@
       ]),
     });
 
-<<<<<<< HEAD
-=======
-    jest.runAllTimers();
-    await new Promise(process.nextTick);
->>>>>>> d9c68876
     jest.runAllTimers();
     await new Promise(process.nextTick);
 
@@ -310,66 +305,6 @@
     });
   });
 
-<<<<<<< HEAD
-  /**
-   * This is testing a case that should only happen with error-only sessions.
-   * Previously we had assumed that loading a session from session storage meant
-   * that the session was not new. However, this is not the case with error-only
-   * sampling since we can load a saved session that did not have an error (and
-   * thus no replay was created).
-   */
-  it('sends a replay after loading the session multiple times', async () => {
-    // Pretend that a session is already saved before loading replay
-    WINDOW.sessionStorage.setItem(
-      REPLAY_SESSION_KEY,
-      `{"segmentId":0,"id":"fd09adfc4117477abc8de643e5a5798a","sampled":"error","started":${BASE_TIMESTAMP},"lastActivity":${BASE_TIMESTAMP}}`,
-    );
-    ({ mockRecord, mockTransportSend, replay } = await resetSdkMock({
-      replayOptions: {
-        stickySession: true,
-      },
-    }));
-    replay.start();
-
-    jest.runAllTimers();
-
-    await new Promise(process.nextTick);
-    const TEST_EVENT = { data: {}, timestamp: BASE_TIMESTAMP, type: 3 };
-    mockRecord._emitter(TEST_EVENT);
-
-    expect(replay).not.toHaveLastSentReplay();
-
-    captureException(new Error('testing'));
-    jest.runAllTimers();
-    await new Promise(process.nextTick);
-
-    expect(replay).toHaveLastSentReplay({
-      events: JSON.stringify([{ data: { isCheckout: true }, timestamp: BASE_TIMESTAMP, type: 2 }, TEST_EVENT]),
-    });
-
-    mockTransportSend.mockClear();
-    expect(replay).not.toHaveLastSentReplay();
-
-    jest.runAllTimers();
-    await new Promise(process.nextTick);
-    jest.runAllTimers();
-    await new Promise(process.nextTick);
-
-    // New checkout when we call `startRecording` again after uploading segment
-    // after an error occurs
-    expect(replay).toHaveLastSentReplay({
-      events: JSON.stringify([
-        {
-          data: { isCheckout: true },
-          timestamp: BASE_TIMESTAMP + 10000 + 20,
-          type: 2,
-        },
-      ]),
-    });
-  });
-
-=======
->>>>>>> d9c68876
   it('has correct timestamps when error occurs much later than initial pageload/checkout', async () => {
     const ELAPSED = 60000;
     const TEST_EVENT = { data: {}, timestamp: BASE_TIMESTAMP, type: 3 };
@@ -452,18 +387,18 @@
   const TEST_EVENT = { data: {}, timestamp: BASE_TIMESTAMP, type: 3 };
   mockRecord._emitter(TEST_EVENT);
 
-  expect(replay).not.toHaveSentReplay();
+  expect(replay).not.toHaveLastSentReplay();
 
   captureException(new Error('testing'));
   jest.runAllTimers();
   await new Promise(process.nextTick);
 
-  expect(replay).toHaveSentReplay({
+  expect(replay).toHaveLastSentReplay({
     events: JSON.stringify([{ data: { isCheckout: true }, timestamp: BASE_TIMESTAMP, type: 2 }, TEST_EVENT]),
   });
 
   mockTransportSend.mockClear();
-  expect(replay).not.toHaveSentReplay();
+  expect(replay).not.toHaveLastSentReplay();
 
   jest.runAllTimers();
   await new Promise(process.nextTick);
@@ -472,7 +407,7 @@
 
   // New checkout when we call `startRecording` again after uploading segment
   // after an error occurs
-  expect(replay).toHaveSentReplay({
+  expect(replay).toHaveLastSentReplay({
     events: JSON.stringify([
       {
         data: { isCheckout: true },
