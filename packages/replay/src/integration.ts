--- conflicted
+++ resolved
@@ -222,11 +222,7 @@
    * Unless `continueRecording` is false, the replay will continue to record and
    * behave as a "session"-based replay.
    */
-<<<<<<< HEAD
-  public flush(): Promise<void> {
-=======
-  public flush(options?: SendBufferedReplayOptions): Promise<void> | void {
->>>>>>> 0161cddc
+  public flush(options?: SendBufferedReplayOptions): Promise<void> {
     if (!this._replay || !this._replay.isEnabled()) {
       return Promise.resolve();
     }
