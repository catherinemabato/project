/* eslint-disable max-lines */ // TODO: We might want to split this file up
import { EventType, record } from '@sentry-internal/rrweb';
import { captureException, getCurrentHub } from '@sentry/core';
import type { Breadcrumb, ReplayRecordingMode } from '@sentry/types';
import { logger } from '@sentry/utils';

import { ERROR_CHECKOUT_TIME, MAX_SESSION_LIFE, SESSION_IDLE_DURATION, WINDOW } from './constants';
import { setupPerformanceObserver } from './coreHandlers/performanceObserver';
import { createEventBuffer } from './eventBuffer';
import { clearSession } from './session/clearSession';
import { getSession } from './session/getSession';
import { saveSession } from './session/saveSession';
import type {
  AddEventResult,
  AddUpdateCallback,
  AllPerformanceEntry,
  EventBuffer,
  InternalEventContext,
  PopEventContext,
  RecordingOptions,
  ReplayContainer as ReplayContainerInterface,
  ReplayExperimentalPluginOptions,
  ReplayFlushOptions,
  ReplayPluginOptions,
  SendBufferedReplayOptions,
  Session,
  Timeouts,
} from './types';
import { addEvent } from './util/addEvent';
import { addGlobalListeners } from './util/addGlobalListeners';
import { addMemoryEntry } from './util/addMemoryEntry';
import { createBreadcrumb } from './util/createBreadcrumb';
import { createPerformanceEntries } from './util/createPerformanceEntries';
import { createPerformanceSpans } from './util/createPerformanceSpans';
import { debounce } from './util/debounce';
import { getHandleRecordingEmit } from './util/handleRecordingEmit';
import { isExpired } from './util/isExpired';
import { isSessionExpired } from './util/isSessionExpired';
import { sendReplay } from './util/sendReplay';

/**
 * The main replay container class, which holds all the state and methods for recording and sending replays.
 */
export class ReplayContainer implements ReplayContainerInterface {
  public eventBuffer: EventBuffer | null = null;

  /**
   * List of PerformanceEntry from PerformanceObserver
   */
  public performanceEvents: AllPerformanceEntry[] = [];

  public session: Session | undefined;

  /**
   * Recording can happen in one of three modes:
   *   - session: Record the whole session, sending it continuously
   *   - buffer: Always keep the last 60s of recording, requires:
   *     - having replaysOnErrorSampleRate > 0 to capture replay when an error occurs
   *     - or calling `flush()` to send the replay
   */
  public recordingMode: ReplayRecordingMode = 'session';

  /**
   * These are here so we can overwrite them in tests etc.
   * @hidden
   */
  public readonly timeouts: Timeouts = {
    sessionIdle: SESSION_IDLE_DURATION,
    maxSessionLife: MAX_SESSION_LIFE,
  } as const;

  private readonly _experimentalOptions: ReplayExperimentalPluginOptions;

  /**
   * Options to pass to `rrweb.record()`
   */
  private readonly _recordingOptions: RecordingOptions;

  private readonly _options: ReplayPluginOptions;

  private _performanceObserver: PerformanceObserver | null = null;

  private _debouncedFlush: ReturnType<typeof debounce>;
  private _flushLock: Promise<unknown> | null = null;

  /**
   * Timestamp of the last user activity. This lives across sessions.
   */
  private _lastActivity: number = Date.now();

  /**
   * Is the integration currently active?
   */
  private _isEnabled: boolean = false;

  /**
   * Paused is a state where:
   * - DOM Recording is not listening at all
   * - Nothing will be added to event buffer (e.g. core SDK events)
   */
  private _isPaused: boolean = false;

  /**
   * Have we attached listeners to the core SDK?
   * Note we have to track this as there is no way to remove instrumentation handlers.
   */
  private _hasInitializedCoreListeners: boolean = false;

  /**
   * Function to stop recording
   */
  private _stopRecording: ReturnType<typeof record> | null = null;

  private _context: InternalEventContext = {
    errorIds: new Set(),
    traceIds: new Set(),
    urls: [],
    earliestEvent: null,
    initialTimestamp: Date.now(),
    initialUrl: '',
  };

  public constructor({
    options,
    recordingOptions,
  }: {
    options: ReplayPluginOptions;
    recordingOptions: RecordingOptions;
  }) {
    this._recordingOptions = recordingOptions;
    this._options = options;

    this._debouncedFlush = debounce(() => this._flush(), this._options.flushMinDelay, {
      maxWait: this._options.flushMaxDelay,
    });

    this._experimentalOptions = _getExperimentalOptions(options);
  }

  /** Get the event context. */
  public getContext(): InternalEventContext {
    return this._context;
  }

  /** If recording is currently enabled. */
  public isEnabled(): boolean {
    return this._isEnabled;
  }

  /** If recording is currently paused. */
  public isPaused(): boolean {
    return this._isPaused;
  }

  /** Get the replay integration options. */
  public getOptions(): ReplayPluginOptions {
    return this._options;
  }

  /**
   * Get the experimental options.
   * THIS IS INTERNAL AND SUBJECT TO CHANGE!
   * @hidden
   */
  public getExperimentalOptions(): ReplayExperimentalPluginOptions {
    return this._experimentalOptions;
  }

  /**
   * Initializes the plugin based on sampling configuration. Should not be
   * called outside of constructor.
   */
  public initializeSampling(): void {
    const { errorSampleRate, sessionSampleRate } = this._options;

    // If neither sample rate is > 0, then do nothing - user will need to call one of
    // `start()` or `startBuffering` themselves.
    if (errorSampleRate <= 0 && sessionSampleRate <= 0) {
      return;
    }

    // Otherwise if there is _any_ sample rate set, try to load an existing
    // session, or create a new one.
    const isSessionSampled = this._loadAndCheckSession();

    if (!isSessionSampled) {
      // This should only occur if `errorSampleRate` is 0 and was unsampled for
      // session-based replay. In this case there is nothing to do.
      return;
    }

    if (!this.session) {
      // This should not happen, something wrong has occurred
      this._handleException(new Error('Unable to initialize and create session'));
      return;
    }

    if (this.session.sampled && this.session.sampled !== 'session') {
      // If not sampled as session-based, then recording mode will be `buffer`
      // Note that we don't explicitly check if `sampled === 'buffer'` because we
      // could have sessions from Session storage that are still `error` from
      // prior SDK version.
      this.recordingMode = 'buffer';
    }

    this._initializeRecording();
  }

  /**
   * Start a replay regardless of sampling rate. Calling this will always
   * create a new session. Will throw an error if replay is already in progress.
   *
   * Creates or loads a session, attaches listeners to varying events (DOM,
   * _performanceObserver, Recording, Sentry SDK, etc)
   */
  public start(): void {
    if (this._isEnabled && this.recordingMode === 'session') {
      throw new Error('Replay recording is already in progress');
    }

    if (this._isEnabled && this.recordingMode === 'buffer') {
      throw new Error('Replay buffering is in progress, call `flush()` to save the replay');
    }

    const previousSessionId = this.session && this.session.id;

    const { session } = getSession({
      timeouts: this.timeouts,
      stickySession: Boolean(this._options.stickySession),
      currentSession: this.session,
      // This is intentional: create a new session-based replay when calling `start()`
      sessionSampleRate: 1,
      allowBuffering: false,
    });

    session.previousSessionId = previousSessionId;
    this.session = session;

    this._initializeRecording();
  }

  /**
   * Start replay buffering. Buffers until `flush()` is called or, if
   * `replaysOnErrorSampleRate` > 0, an error occurs.
   */
  public startBuffering(): void {
    if (this._isEnabled) {
      throw new Error('Replay recording is already in progress');
    }

    const previousSessionId = this.session && this.session.id;

    const { session } = getSession({
      timeouts: this.timeouts,
      stickySession: Boolean(this._options.stickySession),
      currentSession: this.session,
      sessionSampleRate: 0,
      allowBuffering: true,
    });

    session.previousSessionId = previousSessionId;
    this.session = session;

    this.recordingMode = 'buffer';
    this._initializeRecording();
  }

  /**
   * Start recording.
   *
   * Note that this will cause a new DOM checkout
   */
  public startRecording(): void {
    try {
      this._stopRecording = record({
        ...this._recordingOptions,
        // When running in error sampling mode, we need to overwrite `checkoutEveryNms`
        // Without this, it would record forever, until an error happens, which we don't want
        // instead, we'll always keep the last 60 seconds of replay before an error happened
        ...(this.recordingMode === 'buffer' && { checkoutEveryNms: ERROR_CHECKOUT_TIME }),
        emit: getHandleRecordingEmit(this),
        onMutation: this._onMutationHandler,
      });
    } catch (err) {
      this._handleException(err);
    }
  }

  /**
   * Stops the recording, if it was running.
   *
   * Returns true if it was previously stopped, or is now stopped,
   * otherwise false.
   */
  public stopRecording(): boolean {
    try {
      if (this._stopRecording) {
        this._stopRecording();
        this._stopRecording = undefined;
      }

      return true;
    } catch (err) {
      this._handleException(err);
      return false;
    }
  }

  /**
   * Currently, this needs to be manually called (e.g. for tests). Sentry SDK
   * does not support a teardown
   */
  public async stop(reason?: string): Promise<void> {
    if (!this._isEnabled) {
      return;
    }

    try {
      if (__DEBUG_BUILD__) {
        const msg = `[Replay] Stopping Replay${reason ? ` triggered by ${reason}` : ''}`;

        // When `traceInternals` is enabled, we want to log this to the console
        // Else, use the regular debug output
        // eslint-disable-next-line
        const log = this.getOptions()._experiments.traceInternals ? console.warn : logger.log;
        log(msg);
      }

      // We can't move `_isEnabled` after awaiting a flush, otherwise we can
      // enter into an infinite loop when `stop()` is called while flushing.
      this._isEnabled = false;
      this._removeListeners();
      this.stopRecording();

      this._debouncedFlush.cancel();
      // See comment above re: `_isEnabled`, we "force" a flush, ignoring the
      // `_isEnabled` state of the plugin since it was disabled above.
      await this._flush({ force: true });

      // After flush, destroy event buffer
      this.eventBuffer && this.eventBuffer.destroy();
      this.eventBuffer = null;

      // Clear session from session storage, note this means if a new session
      // is started after, it will not have `previousSessionId`
      clearSession(this);
    } catch (err) {
      this._handleException(err);
    }
  }

  /**
   * Pause some replay functionality. See comments for `_isPaused`.
   * This differs from stop as this only stops DOM recording, it is
   * not as thorough of a shutdown as `stop()`.
   */
  public pause(): void {
    this._isPaused = true;
    this.stopRecording();
  }

  /**
   * Resumes recording, see notes for `pause().
   *
   * Note that calling `startRecording()` here will cause a
   * new DOM checkout.`
   */
  public resume(): void {
    if (!this._loadAndCheckSession()) {
      return;
    }

    this._isPaused = false;
    this.startRecording();
  }

  /**
   * If not in "session" recording mode, flush event buffer which will create a new replay.
   * Unless `continueRecording` is false, the replay will continue to record and
   * behave as a "session"-based replay.
   *
   * Otherwise, queue up a flush.
   */
  public async sendBufferedReplayOrFlush({ continueRecording = true }: SendBufferedReplayOptions = {}): Promise<void> {
    if (this.recordingMode === 'session') {
      return this.flushImmediate();
    }

    // Allow flush to complete before resuming as a session recording, otherwise
    // the checkout from `startRecording` may be included in the payload.
    // Prefer to keep the error replay as a separate (and smaller) segment
    // than the session replay.
    await this.flushImmediate();

    const hasStoppedRecording = this.stopRecording();

    if (!continueRecording || !hasStoppedRecording) {
      return;
    }

    // Re-start recording, but in "session" recording mode

    // Reset all "capture on error" configuration before
    // starting a new recording
    this.recordingMode = 'session';

    // Once this session ends, we do not want to refresh it
    if (this.session) {
      this.session.shouldRefresh = false;
      this._maybeSaveSession();
    }

    this.startRecording();
  }

  /**
   * We want to batch uploads of replay events. Save events only if
   * `<flushMinDelay>` milliseconds have elapsed since the last event
   * *OR* if `<flushMaxDelay>` milliseconds have elapsed.
   *
   * Accepts a callback to perform side-effects and returns true to stop batch
   * processing and hand back control to caller.
   */
  public addUpdate(cb: AddUpdateCallback): void {
    // We need to always run `cb` (e.g. in the case of `this.recordingMode == 'buffer'`)
    const cbResult = cb();

    // If this option is turned on then we will only want to call `flush`
    // explicitly
    if (this.recordingMode === 'buffer') {
      return;
    }

    // If callback is true, we do not want to continue with flushing -- the
    // caller will need to handle it.
    if (cbResult === true) {
      return;
    }

    // addUpdate is called quite frequently - use _debouncedFlush so that it
    // respects the flush delays and does not flush immediately
    this._debouncedFlush();
  }

  /**
   * Updates the user activity timestamp and resumes recording. This should be
   * called in an event handler for a user action that we consider as the user
   * being "active" (e.g. a mouse click).
   */
  public triggerUserActivity(): void {
    this._updateUserActivity();

    // This case means that recording was once stopped due to inactivity.
    // Ensure that recording is resumed.
    if (!this._stopRecording) {
      // Create a new session, otherwise when the user action is flushed, it
      // will get rejected due to an expired session.
      if (!this._loadAndCheckSession()) {
        return;
      }

      // Note: This will cause a new DOM checkout
      this.resume();
      return;
    }

    // Otherwise... recording was never suspended, continue as normalish
    this.checkAndHandleExpiredSession();

    this._updateSessionActivity();
  }

  /**
   *
   * Always flush via `_debouncedFlush` so that we do not have flushes triggered
   * from calling both `flush` and `_debouncedFlush`. Otherwise, there could be
   * cases of mulitple flushes happening closely together.
   */
  public flushImmediate(): Promise<void> {
    this._debouncedFlush();
    // `.flush` is provided by the debounced function, analogously to lodash.debounce
    return this._debouncedFlush.flush() as Promise<void>;
  }

  /** Get the current sesion (=replay) ID */
  public getSessionId(): string | undefined {
    return this.session && this.session.id;
  }

  /**
   * Checks if recording should be stopped due to user inactivity. Otherwise
   * check if session is expired and create a new session if so. Triggers a new
   * full snapshot on new session.
   *
   * Returns true if session is not expired, false otherwise.
   * @hidden
   */
  public checkAndHandleExpiredSession(): boolean | void {
    const oldSessionId = this.getSessionId();

    // Prevent starting a new session if the last user activity is older than
    // SESSION_IDLE_DURATION. Otherwise non-user activity can trigger a new
    // session+recording. This creates noisy replays that do not have much
    // content in them.
    if (
      this._lastActivity &&
      isExpired(this._lastActivity, this.timeouts.sessionIdle) &&
      this.session &&
      this.session.sampled === 'session'
    ) {
      // Pause recording only for session-based replays. Otherwise, resuming
      // will create a new replay and will conflict with users who only choose
      // to record error-based replays only. (e.g. the resumed replay will not
      // contain a reference to an error)
      this.pause();
      return;
    }

    // --- There is recent user activity --- //
    // This will create a new session if expired, based on expiry length
    if (!this._loadAndCheckSession()) {
      return;
    }

    // Session was expired if session ids do not match
    const expired = oldSessionId !== this.getSessionId();

    if (!expired) {
      return true;
    }

    // Session is expired, trigger a full snapshot (which will create a new session)
    this._triggerFullSnapshot();

    return false;
  }

  /**
   * Capture some initial state that can change throughout the lifespan of the
   * replay. This is required because otherwise they would be captured at the
   * first flush.
   */
  public setInitialState(): void {
    const urlPath = `${WINDOW.location.pathname}${WINDOW.location.hash}${WINDOW.location.search}`;
    const url = `${WINDOW.location.origin}${urlPath}`;

    this.performanceEvents = [];

    // Reset _context as well
    this._clearContext();

    this._context.initialUrl = url;
    this._context.initialTimestamp = Date.now();
    this._context.urls.push(url);
  }

  /**
   * Initialize and start all listeners to varying events (DOM,
   * Performance Observer, Recording, Sentry SDK, etc)
   */
  private _initializeRecording(): void {
    this.setInitialState();

    // this method is generally called on page load or manually - in both cases
    // we should treat it as an activity
    this._updateSessionActivity();

    this.eventBuffer = createEventBuffer({
      useCompression: this._options.useCompression,
    });

    this._removeListeners();
    this._addListeners();

    // Need to set as enabled before we start recording, as `record()` can trigger a flush with a new checkout
    this._isEnabled = true;

    this.startRecording();
  }

  /** A wrapper to conditionally capture exceptions. */
  private _handleException(error: unknown): void {
    __DEBUG_BUILD__ && logger.error('[Replay]', error);

    if (__DEBUG_BUILD__ && this._options._experiments && this._options._experiments.captureExceptions) {
      captureException(error);
    }
  }

  /**
   * Loads (or refreshes) the current session.
   * Returns false if session is not recorded.
   */
  private _loadAndCheckSession(): boolean {
    const { type, session } = getSession({
      timeouts: this.timeouts,
      stickySession: Boolean(this._options.stickySession),
      currentSession: this.session,
      sessionSampleRate: this._options.sessionSampleRate,
      allowBuffering: this._options.errorSampleRate > 0,
    });

    // If session was newly created (i.e. was not loaded from storage), then
    // enable flag to create the root replay
    if (type === 'new') {
      this.setInitialState();
    }

    const currentSessionId = this.getSessionId();
    if (session.id !== currentSessionId) {
      session.previousSessionId = currentSessionId;
    }

    this.session = session;

    if (!this.session.sampled) {
      void this.stop('session unsampled');
      return false;
    }

    return true;
  }

  /**
   * Adds listeners to record events for the replay
   */
  private _addListeners(): void {
    try {
      WINDOW.document.addEventListener('visibilitychange', this._handleVisibilityChange);
      WINDOW.addEventListener('blur', this._handleWindowBlur);
      WINDOW.addEventListener('focus', this._handleWindowFocus);

      // There is no way to remove these listeners, so ensure they are only added once
      if (!this._hasInitializedCoreListeners) {
        addGlobalListeners(this);

        this._hasInitializedCoreListeners = true;
      }
    } catch (err) {
      this._handleException(err);
    }

    // PerformanceObserver //
    if (!('PerformanceObserver' in WINDOW)) {
      return;
    }

    this._performanceObserver = setupPerformanceObserver(this);
  }

  /**
   * Cleans up listeners that were created in `_addListeners`
   */
  private _removeListeners(): void {
    try {
      WINDOW.document.removeEventListener('visibilitychange', this._handleVisibilityChange);

      WINDOW.removeEventListener('blur', this._handleWindowBlur);
      WINDOW.removeEventListener('focus', this._handleWindowFocus);

      if (this._performanceObserver) {
        this._performanceObserver.disconnect();
        this._performanceObserver = null;
      }
    } catch (err) {
      this._handleException(err);
    }
  }

  /**
   * Handle when visibility of the page content changes. Opening a new tab will
   * cause the state to change to hidden because of content of current page will
   * be hidden. Likewise, moving a different window to cover the contents of the
   * page will also trigger a change to a hidden state.
   */
  private _handleVisibilityChange: () => void = () => {
    if (WINDOW.document.visibilityState === 'visible') {
      this._doChangeToForegroundTasks();
    } else {
      this._doChangeToBackgroundTasks();
    }
  };

  /**
   * Handle when page is blurred
   */
  private _handleWindowBlur: () => void = () => {
    const breadcrumb = createBreadcrumb({
      category: 'ui.blur',
    });

    // Do not count blur as a user action -- it's part of the process of them
    // leaving the page
    this._doChangeToBackgroundTasks(breadcrumb);
  };

  /**
   * Handle when page is focused
   */
  private _handleWindowFocus: () => void = () => {
    const breadcrumb = createBreadcrumb({
      category: 'ui.focus',
    });

    // Do not count focus as a user action -- instead wait until they focus and
    // interactive with page
    this._doChangeToForegroundTasks(breadcrumb);
  };

  /**
   * Tasks to run when we consider a page to be hidden (via blurring and/or visibility)
   */
  private _doChangeToBackgroundTasks(breadcrumb?: Breadcrumb): void {
    if (!this.session) {
      return;
    }

    const expired = isSessionExpired(this.session, this.timeouts);

    if (breadcrumb && !expired) {
      this._createCustomBreadcrumb(breadcrumb);
    }

    // Send replay when the page/tab becomes hidden. There is no reason to send
    // replay if it becomes visible, since no actions we care about were done
    // while it was hidden
    this._conditionalFlush();
  }

  /**
   * Tasks to run when we consider a page to be visible (via focus and/or visibility)
   */
  private _doChangeToForegroundTasks(breadcrumb?: Breadcrumb): void {
    if (!this.session) {
      return;
    }

    const isSessionActive = this.checkAndHandleExpiredSession();

    if (!isSessionActive) {
      // If the user has come back to the page within SESSION_IDLE_DURATION
      // ms, we will re-use the existing session, otherwise create a new
      // session
      __DEBUG_BUILD__ && logger.log('[Replay] Document has become active, but session has expired');
      return;
    }

    if (breadcrumb) {
      this._createCustomBreadcrumb(breadcrumb);
    }
  }

  /**
   * Trigger rrweb to take a full snapshot which will cause this plugin to
   * create a new Replay event.
   */
  private _triggerFullSnapshot(checkout = true): void {
    try {
      __DEBUG_BUILD__ && logger.log('[Replay] Taking full rrweb snapshot');
      record.takeFullSnapshot(checkout);
    } catch (err) {
      this._handleException(err);
    }
  }

  /**
   * Update user activity (across session lifespans)
   */
  private _updateUserActivity(_lastActivity: number = Date.now()): void {
    this._lastActivity = _lastActivity;
  }

  /**
   * Updates the session's last activity timestamp
   */
  private _updateSessionActivity(_lastActivity: number = Date.now()): void {
    if (this.session) {
      this.session.lastActivity = _lastActivity;
      this._maybeSaveSession();
    }
  }

  /**
   * Helper to create (and buffer) a replay breadcrumb from a core SDK breadcrumb
   */
  private _createCustomBreadcrumb(breadcrumb: Breadcrumb): void {
    this.addUpdate(() => {
      void addEvent(this, {
        type: EventType.Custom,
        timestamp: breadcrumb.timestamp || 0,
        data: {
          tag: 'breadcrumb',
          payload: breadcrumb,
        },
      });
    });
  }

  /**
   * Observed performance events are added to `this.performanceEvents`. These
   * are included in the replay event before it is finished and sent to Sentry.
   */
  private _addPerformanceEntries(): Promise<Array<AddEventResult | null>> {
    // Copy and reset entries before processing
    const entries = [...this.performanceEvents];
    this.performanceEvents = [];

    return Promise.all(createPerformanceSpans(this, createPerformanceEntries(entries)));
  }

  /**
   * Only flush if `this.recordingMode === 'session'`
   */
  private _conditionalFlush(): void {
    if (this.recordingMode === 'buffer') {
      return;
    }

    void this.flushImmediate();
  }

  /**
   * Clear _context
   */
  private _clearContext(): void {
    // XXX: `initialTimestamp` and `initialUrl` do not get cleared
    this._context.errorIds.clear();
    this._context.traceIds.clear();
    this._context.urls = [];
    this._context.earliestEvent = null;
  }

  /**
   * Return and clear _context
   */
  private _popEventContext(): PopEventContext {
    if (this._context.earliestEvent && this._context.earliestEvent < this._context.initialTimestamp) {
      this._context.initialTimestamp = this._context.earliestEvent;
    }

    const _context = {
      initialTimestamp: this._context.initialTimestamp,
      initialUrl: this._context.initialUrl,
      errorIds: Array.from(this._context.errorIds).filter(Boolean),
      traceIds: Array.from(this._context.traceIds).filter(Boolean),
      urls: this._context.urls,
    };

    this._clearContext();

    return _context;
  }

  /**
   * Flushes replay event buffer to Sentry.
   *
   * Performance events are only added right before flushing - this is
   * due to the buffered performance observer events.
   *
   * Should never be called directly, only by `flush`
   */
  private async _runFlush(): Promise<void> {
    if (!this.session || !this.eventBuffer) {
      __DEBUG_BUILD__ && logger.error('[Replay] No session or eventBuffer found to flush.');
      return;
    }

    await this._addPerformanceEntries();

    // Check eventBuffer again, as it could have been stopped in the meanwhile
    if (!this.eventBuffer || !this.eventBuffer.hasEvents) {
      return;
    }

    // Only attach memory event if eventBuffer is not empty
    await addMemoryEntry(this);

    // Check eventBuffer again, as it could have been stopped in the meanwhile
    if (!this.eventBuffer) {
      return;
    }

    try {
      // Note this empties the event buffer regardless of outcome of sending replay
      const recordingData = await this.eventBuffer.finish();

      // NOTE: Copy values from instance members, as it's possible they could
      // change before the flush finishes.
      const replayId = this.session.id;
      const eventContext = this._popEventContext();
      // Always increment segmentId regardless of outcome of sending replay
      const segmentId = this.session.segmentId++;
      this._maybeSaveSession();

      await sendReplay({
        replayId,
        recordingData,
        segmentId,
        eventContext,
        session: this.session,
        options: this.getOptions(),
        timestamp: Date.now(),
      });
    } catch (err) {
      this._handleException(err);

      // This means we retried 3 times and all of them failed,
      // or we ran into a problem we don't want to retry, like rate limiting.
      // In this case, we want to completely stop the replay - otherwise, we may get inconsistent segments
      void this.stop('sendReplay');

      const client = getCurrentHub().getClient();

      if (client) {
        client.recordDroppedEvent('send_error', 'replay');
      }
    }
  }

  /**
   * Flush recording data to Sentry. Creates a lock so that only a single flush
   * can be active at a time. Do not call this directly.
   */
<<<<<<< HEAD
  private _flush = async ({ force = false }: ReplayFlushOptions = {}): Promise<void> => {
=======
  private _flush = async ({
    force = false,
  }: {
    /**
     * If true, flush while ignoring the `_isEnabled` state of
     * Replay integration. (By default, flush is noop if integration
     * is stopped).
     */
    force?: boolean;
  } = {}): Promise<void> => {
>>>>>>> dc8cd6c4
    if (!this._isEnabled && !force) {
      // This can happen if e.g. the replay was stopped because of exceeding the retry limit
      return;
    }

    if (!this.checkAndHandleExpiredSession()) {
      __DEBUG_BUILD__ && logger.error('[Replay] Attempting to finish replay event after session expired.');
      return;
    }

    if (!this.session) {
      __DEBUG_BUILD__ && logger.error('[Replay] No session found to flush.');
      return;
    }

    // A flush is about to happen, cancel any queued flushes
    this._debouncedFlush.cancel();

    // this._flushLock acts as a lock so that future calls to `_flush()`
    // will be blocked until this promise resolves
    if (!this._flushLock) {
      this._flushLock = this._runFlush();
      await this._flushLock;
      this._flushLock = null;
      return;
    }

    // Wait for previous flush to finish, then call the debounced `_flush()`.
    // It's possible there are other flush requests queued and waiting for it
    // to resolve. We want to reduce all outstanding requests (as well as any
    // new flush requests that occur within a second of the locked flush
    // completing) into a single flush.

    try {
      await this._flushLock;
    } catch (err) {
      __DEBUG_BUILD__ && logger.error(err);
    } finally {
      this._debouncedFlush();
    }
  };

  /** Save the session, if it is sticky */
  private _maybeSaveSession(): void {
    if (this.session && this._options.stickySession) {
      saveSession(this.session);
    }
  }

  /** Handler for rrweb.record.onMutation */
  private _onMutationHandler = (mutations: unknown[]): boolean => {
    const count = mutations.length;

    const mutationLimit = this._options._experiments.mutationLimit || 0;
    const mutationBreadcrumbLimit = this._options._experiments.mutationBreadcrumbLimit || 1000;
    const overMutationLimit = mutationLimit && count > mutationLimit;

    // Create a breadcrumb if a lot of mutations happen at the same time
    // We can show this in the UI as an information with potential performance improvements
    if (count > mutationBreadcrumbLimit || overMutationLimit) {
      const breadcrumb = createBreadcrumb({
        category: 'replay.mutations',
        data: {
          count,
        },
      });
      this._createCustomBreadcrumb(breadcrumb);
    }

    if (overMutationLimit) {
      // We want to skip doing an incremental snapshot if there are too many mutations
      // Instead, we do a full snapshot
      this._triggerFullSnapshot(false);
      return false;
    }

    // `true` means we use the regular mutation handling by rrweb
    return true;
  };
}

function _getExperimentalOptions(options: ReplayPluginOptions): ReplayExperimentalPluginOptions {
  const requestHeaders = options._experiments.captureRequestHeaders || [];
  const responseHeaders = options._experiments.captureResponseHeaders || [];
  const captureBodies = options._experiments.captureNetworkBodies || false;

  // Add defaults
  const defaultHeaders = ['content-length', 'content-type', 'accept'];

  return {
    network: {
      captureBodies,
      requestHeaders: [...defaultHeaders, ...requestHeaders.map(header => header.toLowerCase())],
      responseHeaders: [...defaultHeaders, ...responseHeaders.map(header => header.toLowerCase())],
    },
  };
}<|MERGE_RESOLUTION|>--- conflicted
+++ resolved
@@ -20,7 +20,6 @@
   RecordingOptions,
   ReplayContainer as ReplayContainerInterface,
   ReplayExperimentalPluginOptions,
-  ReplayFlushOptions,
   ReplayPluginOptions,
   SendBufferedReplayOptions,
   Session,
@@ -921,9 +920,6 @@
    * Flush recording data to Sentry. Creates a lock so that only a single flush
    * can be active at a time. Do not call this directly.
    */
-<<<<<<< HEAD
-  private _flush = async ({ force = false }: ReplayFlushOptions = {}): Promise<void> => {
-=======
   private _flush = async ({
     force = false,
   }: {
@@ -934,7 +930,6 @@
      */
     force?: boolean;
   } = {}): Promise<void> => {
->>>>>>> dc8cd6c4
     if (!this._isEnabled && !force) {
       // This can happen if e.g. the replay was stopped because of exceeding the retry limit
       return;
