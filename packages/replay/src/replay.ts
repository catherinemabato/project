/* eslint-disable max-lines */ // TODO: We might want to split this file up
import { EventType, record } from '@sentry-internal/rrweb';
import { captureException, getCurrentHub } from '@sentry/core';
import type { Breadcrumb, ReplayRecordingMode } from '@sentry/types';
import { logger } from '@sentry/utils';

import { ERROR_CHECKOUT_TIME, MAX_SESSION_LIFE, SESSION_IDLE_DURATION, WINDOW } from './constants';
import { setupPerformanceObserver } from './coreHandlers/performanceObserver';
import { createEventBuffer } from './eventBuffer';
import { clearSession } from './session/clearSession';
import { getSession } from './session/getSession';
import { saveSession } from './session/saveSession';
import type {
  AddEventResult,
  AddUpdateCallback,
  AllPerformanceEntry,
  EventBuffer,
  InternalEventContext,
  PopEventContext,
  RecordingOptions,
  ReplayContainer as ReplayContainerInterface,
<<<<<<< HEAD
  ReplayFlushOptions,
=======
  ReplayExperimentalPluginOptions,
>>>>>>> 5a3c29db
  ReplayPluginOptions,
  Session,
  Timeouts,
} from './types';
import { addEvent } from './util/addEvent';
import { addGlobalListeners } from './util/addGlobalListeners';
import { addMemoryEntry } from './util/addMemoryEntry';
import { createBreadcrumb } from './util/createBreadcrumb';
import { createPerformanceEntries } from './util/createPerformanceEntries';
import { createPerformanceSpans } from './util/createPerformanceSpans';
import { debounce } from './util/debounce';
import { getHandleRecordingEmit } from './util/handleRecordingEmit';
import { isExpired } from './util/isExpired';
import { isSessionExpired } from './util/isSessionExpired';
import { sendReplay } from './util/sendReplay';

/**
 * The main replay container class, which holds all the state and methods for recording and sending replays.
 */
export class ReplayContainer implements ReplayContainerInterface {
  public eventBuffer: EventBuffer | null = null;

  /**
   * List of PerformanceEntry from PerformanceObserver
   */
  public performanceEvents: AllPerformanceEntry[] = [];

  public session: Session | undefined;

  /**
   * Recording can happen in one of two modes:
   * * session: Record the whole session, sending it continuously
   * * error: Always keep the last 60s of recording, and when an error occurs, send it immediately
   */
  public recordingMode: ReplayRecordingMode = 'session';

  /**
   * These are here so we can overwrite them in tests etc.
   * @hidden
   */
  public readonly timeouts: Timeouts = {
    sessionIdle: SESSION_IDLE_DURATION,
    maxSessionLife: MAX_SESSION_LIFE,
  } as const;

  private readonly _experimentalOptions: ReplayExperimentalPluginOptions;

  /**
   * Options to pass to `rrweb.record()`
   */
  private readonly _recordingOptions: RecordingOptions;

  private readonly _options: ReplayPluginOptions;

  private _performanceObserver: PerformanceObserver | null = null;

  private _debouncedFlush: ReturnType<typeof debounce>;
  private _flushLock: Promise<unknown> | null = null;

  /**
   * Timestamp of the last user activity. This lives across sessions.
   */
  private _lastActivity: number = Date.now();

  /**
   * Is the integration currently active?
   */
  private _isEnabled: boolean = false;

  /**
   * Paused is a state where:
   * - DOM Recording is not listening at all
   * - Nothing will be added to event buffer (e.g. core SDK events)
   */
  private _isPaused: boolean = false;

  /**
   * Have we attached listeners to the core SDK?
   * Note we have to track this as there is no way to remove instrumentation handlers.
   */
  private _hasInitializedCoreListeners: boolean = false;

  /**
   * Function to stop recording
   */
  private _stopRecording: ReturnType<typeof record> | null = null;

  private _context: InternalEventContext = {
    errorIds: new Set(),
    traceIds: new Set(),
    urls: [],
    earliestEvent: null,
    initialTimestamp: Date.now(),
    initialUrl: '',
  };

  public constructor({
    options,
    recordingOptions,
  }: {
    options: ReplayPluginOptions;
    recordingOptions: RecordingOptions;
  }) {
    this._recordingOptions = recordingOptions;
    this._options = options;

    this._debouncedFlush = debounce(() => this._flush(), this._options.flushMinDelay, {
      maxWait: this._options.flushMaxDelay,
    });

    this._experimentalOptions = _getExperimentalOptions(options);
  }

  /** Get the event context. */
  public getContext(): InternalEventContext {
    return this._context;
  }

  /** If recording is currently enabled. */
  public isEnabled(): boolean {
    return this._isEnabled;
  }

  /** If recording is currently paused. */
  public isPaused(): boolean {
    return this._isPaused;
  }

  /** Get the replay integration options. */
  public getOptions(): ReplayPluginOptions {
    return this._options;
  }

  /**
   * Get the experimental options.
   * THIS IS INTERNAL AND SUBJECT TO CHANGE!
   * @hidden
   */
  public getExperimentalOptions(): ReplayExperimentalPluginOptions {
    return this._experimentalOptions;
  }

  /**
   * Initializes the plugin.
   *
   * Creates or loads a session, attaches listeners to varying events (DOM,
   * _performanceObserver, Recording, Sentry SDK, etc)
   */
  public start(): void {
    this.setInitialState();

    if (!this._loadAndCheckSession()) {
      return;
    }

    // If there is no session, then something bad has happened - can't continue
    if (!this.session) {
      this._handleException(new Error('No session found'));
      return;
    }

    if (!this.session.sampled) {
      // If session was not sampled, then we do not initialize the integration at all.
      return;
    }

    // If session is sampled for errors, then we need to set the recordingMode
    // to 'error', which will configure recording with different options.
    if (this.session.sampled === 'error') {
      this.recordingMode = 'error';
    }

    // setup() is generally called on page load or manually - in both cases we
    // should treat it as an activity
    this._updateSessionActivity();

    this.eventBuffer = createEventBuffer({
      useCompression: this._options.useCompression,
    });

    this._addListeners();

    // Need to set as enabled before we start recording, as `record()` can trigger a flush with a new checkout
    this._isEnabled = true;

    this.startRecording();
  }

  /**
   * Start recording.
   *
   * Note that this will cause a new DOM checkout
   */
  public startRecording(): void {
    try {
      this._stopRecording = record({
        ...this._recordingOptions,
        // When running in error sampling mode, we need to overwrite `checkoutEveryNms`
        // Without this, it would record forever, until an error happens, which we don't want
        // instead, we'll always keep the last 60 seconds of replay before an error happened
        ...(this.recordingMode === 'error' && { checkoutEveryNms: ERROR_CHECKOUT_TIME }),
        emit: getHandleRecordingEmit(this),
        onMutation: this._onMutationHandler,
      });
    } catch (err) {
      this._handleException(err);
    }
  }

  /**
   * Stops the recording, if it was running.
   * Returns true if it was stopped, else false.
   */
  public stopRecording(): boolean {
    try {
      if (this._stopRecording) {
        this._stopRecording();
        this._stopRecording = undefined;
        return true;
      }

      return false;
    } catch (err) {
      this._handleException(err);
      return false;
    }
  }

  /**
   * Currently, this needs to be manually called (e.g. for tests). Sentry SDK
   * does not support a teardown
   */
  public async stop(reason?: string): Promise<void> {
    if (!this._isEnabled) {
      return;
    }

    try {
      if (__DEBUG_BUILD__) {
        const msg = `[Replay] Stopping Replay${reason ? ` triggered by ${reason}` : ''}`;

        // When `traceInternals` is enabled, we want to log this to the console
        // Else, use the regular debug output
        // eslint-disable-next-line
        const log = this.getOptions()._experiments.traceInternals ? console.warn : logger.log;
        log(msg);
      }

      // We can't move `_isEnabled` after awaiting a flush, otherwise we can
      // enter into an infinite loop when `stop()` is called while flushing.
      this._isEnabled = false;
      this._removeListeners();
      this.stopRecording();

      this._debouncedFlush.cancel();
      // See comment above re: `_isEnabled`, we "force" a flush, ignoring the
      // `_isEnabled` state of the plugin since it was disabled above.
      await this._flush({force: true})

      // After flush, destroy event buffer
      this.eventBuffer && this.eventBuffer.destroy();
      this.eventBuffer = null;

      // Clear session from session storage, note this means if a new session
      // is started after, it will not have `previousSessionId`
      clearSession(this);
    } catch (err) {
      this._handleException(err);
    }
  }

  /**
   * Pause some replay functionality. See comments for `_isPaused`.
   * This differs from stop as this only stops DOM recording, it is
   * not as thorough of a shutdown as `stop()`.
   */
  public pause(): void {
    this._isPaused = true;
    this.stopRecording();
  }

  /**
   * Resumes recording, see notes for `pause().
   *
   * Note that calling `startRecording()` here will cause a
   * new DOM checkout.`
   */
  public resume(): void {
    if (!this._loadAndCheckSession()) {
      return;
    }

    this._isPaused = false;
    this.startRecording();
  }

  /**
   * We want to batch uploads of replay events. Save events only if
   * `<flushMinDelay>` milliseconds have elapsed since the last event
   * *OR* if `<flushMaxDelay>` milliseconds have elapsed.
   *
   * Accepts a callback to perform side-effects and returns true to stop batch
   * processing and hand back control to caller.
   */
  public addUpdate(cb: AddUpdateCallback): void {
    // We need to always run `cb` (e.g. in the case of `this.recordingMode == 'error'`)
    const cbResult = cb();

    // If this option is turned on then we will only want to call `flush`
    // explicitly
    if (this.recordingMode === 'error') {
      return;
    }

    // If callback is true, we do not want to continue with flushing -- the
    // caller will need to handle it.
    if (cbResult === true) {
      return;
    }

    // addUpdate is called quite frequently - use _debouncedFlush so that it
    // respects the flush delays and does not flush immediately
    this._debouncedFlush();
  }

  /**
   * Updates the user activity timestamp and resumes recording. This should be
   * called in an event handler for a user action that we consider as the user
   * being "active" (e.g. a mouse click).
   */
  public triggerUserActivity(): void {
    this._updateUserActivity();

    // This case means that recording was once stopped due to inactivity.
    // Ensure that recording is resumed.
    if (!this._stopRecording) {
      // Create a new session, otherwise when the user action is flushed, it
      // will get rejected due to an expired session.
      if (!this._loadAndCheckSession()) {
        return;
      }

      // Note: This will cause a new DOM checkout
      this.resume();
      return;
    }

    // Otherwise... recording was never suspended, continue as normalish
    this.checkAndHandleExpiredSession();

    this._updateSessionActivity();
  }

  /**
   *
   * Always flush via `_debouncedFlush` so that we do not have flushes triggered
   * from calling both `flush` and `_debouncedFlush`. Otherwise, there could be
   * cases of mulitple flushes happening closely together.
   */
  public flushImmediate(): Promise<void> {
    this._debouncedFlush();
    // `.flush` is provided by the debounced function, analogously to lodash.debounce
    return this._debouncedFlush.flush() as Promise<void>;
  }

  /** Get the current sesion (=replay) ID */
  public getSessionId(): string | undefined {
    return this.session && this.session.id;
  }

  /**
   * Checks if recording should be stopped due to user inactivity. Otherwise
   * check if session is expired and create a new session if so. Triggers a new
   * full snapshot on new session.
   *
   * Returns true if session is not expired, false otherwise.
   * @hidden
   */
  public checkAndHandleExpiredSession(): boolean | void {
    const oldSessionId = this.getSessionId();

    // Prevent starting a new session if the last user activity is older than
    // SESSION_IDLE_DURATION. Otherwise non-user activity can trigger a new
    // session+recording. This creates noisy replays that do not have much
    // content in them.
    if (
      this._lastActivity &&
      isExpired(this._lastActivity, this.timeouts.sessionIdle) &&
      this.session &&
      this.session.sampled === 'session'
    ) {
      // Pause recording only for session-based replays. Otherwise, resuming
      // will create a new replay and will conflict with users who only choose
      // to record error-based replays only. (e.g. the resumed replay will not
      // contain a reference to an error)
      this.pause();
      return;
    }

    // --- There is recent user activity --- //
    // This will create a new session if expired, based on expiry length
    if (!this._loadAndCheckSession()) {
      return;
    }

    // Session was expired if session ids do not match
    const expired = oldSessionId !== this.getSessionId();

    if (!expired) {
      return true;
    }

    // Session is expired, trigger a full snapshot (which will create a new session)
    this._triggerFullSnapshot();

    return false;
  }

  /**
   * Capture some initial state that can change throughout the lifespan of the
   * replay. This is required because otherwise they would be captured at the
   * first flush.
   */
  public setInitialState(): void {
    const urlPath = `${WINDOW.location.pathname}${WINDOW.location.hash}${WINDOW.location.search}`;
    const url = `${WINDOW.location.origin}${urlPath}`;

    this.performanceEvents = [];

    // Reset _context as well
    this._clearContext();

    this._context.initialUrl = url;
    this._context.initialTimestamp = Date.now();
    this._context.urls.push(url);
  }

  /** A wrapper to conditionally capture exceptions. */
  private _handleException(error: unknown): void {
    __DEBUG_BUILD__ && logger.error('[Replay]', error);

    if (__DEBUG_BUILD__ && this._options._experiments && this._options._experiments.captureExceptions) {
      captureException(error);
    }
  }

  /**
   * Loads (or refreshes) the current session.
   * Returns false if session is not recorded.
   */
  private _loadAndCheckSession(): boolean {
    const { type, session } = getSession({
      timeouts: this.timeouts,
      stickySession: Boolean(this._options.stickySession),
      currentSession: this.session,
      sessionSampleRate: this._options.sessionSampleRate,
      errorSampleRate: this._options.errorSampleRate,
    });

    // If session was newly created (i.e. was not loaded from storage), then
    // enable flag to create the root replay
    if (type === 'new') {
      this.setInitialState();
    }

    const currentSessionId = this.getSessionId();
    if (session.id !== currentSessionId) {
      session.previousSessionId = currentSessionId;
    }

    this.session = session;

    if (!this.session.sampled) {
      void this.stop('session unsampled');
      return false;
    }

    return true;
  }

  /**
   * Adds listeners to record events for the replay
   */
  private _addListeners(): void {
    try {
      WINDOW.document.addEventListener('visibilitychange', this._handleVisibilityChange);
      WINDOW.addEventListener('blur', this._handleWindowBlur);
      WINDOW.addEventListener('focus', this._handleWindowFocus);

      // There is no way to remove these listeners, so ensure they are only added once
      if (!this._hasInitializedCoreListeners) {
        addGlobalListeners(this);

        this._hasInitializedCoreListeners = true;
      }
    } catch (err) {
      this._handleException(err);
    }

    // PerformanceObserver //
    if (!('PerformanceObserver' in WINDOW)) {
      return;
    }

    this._performanceObserver = setupPerformanceObserver(this);
  }

  /**
   * Cleans up listeners that were created in `_addListeners`
   */
  private _removeListeners(): void {
    try {
      WINDOW.document.removeEventListener('visibilitychange', this._handleVisibilityChange);

      WINDOW.removeEventListener('blur', this._handleWindowBlur);
      WINDOW.removeEventListener('focus', this._handleWindowFocus);

      if (this._performanceObserver) {
        this._performanceObserver.disconnect();
        this._performanceObserver = null;
      }
    } catch (err) {
      this._handleException(err);
    }
  }

  /**
   * Handle when visibility of the page content changes. Opening a new tab will
   * cause the state to change to hidden because of content of current page will
   * be hidden. Likewise, moving a different window to cover the contents of the
   * page will also trigger a change to a hidden state.
   */
  private _handleVisibilityChange: () => void = () => {
    if (WINDOW.document.visibilityState === 'visible') {
      this._doChangeToForegroundTasks();
    } else {
      this._doChangeToBackgroundTasks();
    }
  };

  /**
   * Handle when page is blurred
   */
  private _handleWindowBlur: () => void = () => {
    const breadcrumb = createBreadcrumb({
      category: 'ui.blur',
    });

    // Do not count blur as a user action -- it's part of the process of them
    // leaving the page
    this._doChangeToBackgroundTasks(breadcrumb);
  };

  /**
   * Handle when page is focused
   */
  private _handleWindowFocus: () => void = () => {
    const breadcrumb = createBreadcrumb({
      category: 'ui.focus',
    });

    // Do not count focus as a user action -- instead wait until they focus and
    // interactive with page
    this._doChangeToForegroundTasks(breadcrumb);
  };

  /**
   * Tasks to run when we consider a page to be hidden (via blurring and/or visibility)
   */
  private _doChangeToBackgroundTasks(breadcrumb?: Breadcrumb): void {
    if (!this.session) {
      return;
    }

    const expired = isSessionExpired(this.session, this.timeouts);

    if (breadcrumb && !expired) {
      this._createCustomBreadcrumb(breadcrumb);
    }

    // Send replay when the page/tab becomes hidden. There is no reason to send
    // replay if it becomes visible, since no actions we care about were done
    // while it was hidden
    this._conditionalFlush();
  }

  /**
   * Tasks to run when we consider a page to be visible (via focus and/or visibility)
   */
  private _doChangeToForegroundTasks(breadcrumb?: Breadcrumb): void {
    if (!this.session) {
      return;
    }

    const isSessionActive = this.checkAndHandleExpiredSession();

    if (!isSessionActive) {
      // If the user has come back to the page within SESSION_IDLE_DURATION
      // ms, we will re-use the existing session, otherwise create a new
      // session
      __DEBUG_BUILD__ && logger.log('[Replay] Document has become active, but session has expired');
      return;
    }

    if (breadcrumb) {
      this._createCustomBreadcrumb(breadcrumb);
    }
  }

  /**
   * Trigger rrweb to take a full snapshot which will cause this plugin to
   * create a new Replay event.
   */
  private _triggerFullSnapshot(checkout = true): void {
    try {
      __DEBUG_BUILD__ && logger.log('[Replay] Taking full rrweb snapshot');
      record.takeFullSnapshot(checkout);
    } catch (err) {
      this._handleException(err);
    }
  }

  /**
   * Update user activity (across session lifespans)
   */
  private _updateUserActivity(_lastActivity: number = Date.now()): void {
    this._lastActivity = _lastActivity;
  }

  /**
   * Updates the session's last activity timestamp
   */
  private _updateSessionActivity(_lastActivity: number = Date.now()): void {
    if (this.session) {
      this.session.lastActivity = _lastActivity;
      this._maybeSaveSession();
    }
  }

  /**
   * Helper to create (and buffer) a replay breadcrumb from a core SDK breadcrumb
   */
  private _createCustomBreadcrumb(breadcrumb: Breadcrumb): void {
    this.addUpdate(() => {
      void addEvent(this, {
        type: EventType.Custom,
        timestamp: breadcrumb.timestamp || 0,
        data: {
          tag: 'breadcrumb',
          payload: breadcrumb,
        },
      });
    });
  }

  /**
   * Observed performance events are added to `this.performanceEvents`. These
   * are included in the replay event before it is finished and sent to Sentry.
   */
  private _addPerformanceEntries(): Promise<Array<AddEventResult | null>> {
    // Copy and reset entries before processing
    const entries = [...this.performanceEvents];
    this.performanceEvents = [];

    return Promise.all(createPerformanceSpans(this, createPerformanceEntries(entries)));
  }

  /**
   * Only flush if `this.recordingMode === 'session'`
   */
  private _conditionalFlush(): void {
    if (this.recordingMode === 'error') {
      return;
    }

    void this.flushImmediate();
  }

  /**
   * Clear _context
   */
  private _clearContext(): void {
    // XXX: `initialTimestamp` and `initialUrl` do not get cleared
    this._context.errorIds.clear();
    this._context.traceIds.clear();
    this._context.urls = [];
    this._context.earliestEvent = null;
  }

  /**
   * Return and clear _context
   */
  private _popEventContext(): PopEventContext {
    if (this._context.earliestEvent && this._context.earliestEvent < this._context.initialTimestamp) {
      this._context.initialTimestamp = this._context.earliestEvent;
    }

    const _context = {
      initialTimestamp: this._context.initialTimestamp,
      initialUrl: this._context.initialUrl,
      errorIds: Array.from(this._context.errorIds).filter(Boolean),
      traceIds: Array.from(this._context.traceIds).filter(Boolean),
      urls: this._context.urls,
    };

    this._clearContext();

    return _context;
  }

  /**
   * Flushes replay event buffer to Sentry.
   *
   * Performance events are only added right before flushing - this is
   * due to the buffered performance observer events.
   *
   * Should never be called directly, only by `flush`
   */
  private async _runFlush(): Promise<void> {
    if (!this.session || !this.eventBuffer) {
      __DEBUG_BUILD__ && logger.error('[Replay] No session or eventBuffer found to flush.');
      return;
    }

    await this._addPerformanceEntries();

    // Check eventBuffer again, as it could have been stopped in the meanwhile
    if (!this.eventBuffer || !this.eventBuffer.hasEvents) {
      return;
    }

    // Only attach memory event if eventBuffer is not empty
    await addMemoryEntry(this);

    // Check eventBuffer again, as it could have been stopped in the meanwhile
    if (!this.eventBuffer) {
      return;
    }

    try {
      // Note this empties the event buffer regardless of outcome of sending replay
      const recordingData = await this.eventBuffer.finish();

      // NOTE: Copy values from instance members, as it's possible they could
      // change before the flush finishes.
      const replayId = this.session.id;
      const eventContext = this._popEventContext();
      // Always increment segmentId regardless of outcome of sending replay
      const segmentId = this.session.segmentId++;
      this._maybeSaveSession();

      await sendReplay({
        replayId,
        recordingData,
        segmentId,
        eventContext,
        session: this.session,
        options: this.getOptions(),
        timestamp: Date.now(),
      });
    } catch (err) {
      this._handleException(err);

      // This means we retried 3 times and all of them failed,
      // or we ran into a problem we don't want to retry, like rate limiting.
      // In this case, we want to completely stop the replay - otherwise, we may get inconsistent segments
      void this.stop('sendReplay');

      const client = getCurrentHub().getClient();

      if (client) {
        client.recordDroppedEvent('send_error', 'replay');
      }
    }
  }

  /**
   * Flush recording data to Sentry. Creates a lock so that only a single flush
   * can be active at a time. Do not call this directly.
   */
  private _flush = async ({force = false}: ReplayFlushOptions = {}): Promise<void> => {
    if (!this._isEnabled && !force) {
      // This can happen if e.g. the replay was stopped because of exceeding the retry limit
      return;
    }

    if (!this.checkAndHandleExpiredSession()) {
      __DEBUG_BUILD__ && logger.error('[Replay] Attempting to finish replay event after session expired.');
      return;
    }

    if (!this.session) {
      __DEBUG_BUILD__ && logger.error('[Replay] No session found to flush.');
      return;
    }

    // A flush is about to happen, cancel any queued flushes
    this._debouncedFlush.cancel();

    // this._flushLock acts as a lock so that future calls to `_flush()`
    // will be blocked until this promise resolves
    if (!this._flushLock) {
      this._flushLock = this._runFlush();
      await this._flushLock;
      this._flushLock = null;
      return;
    }

    // Wait for previous flush to finish, then call the debounced `_flush()`.
    // It's possible there are other flush requests queued and waiting for it
    // to resolve. We want to reduce all outstanding requests (as well as any
    // new flush requests that occur within a second of the locked flush
    // completing) into a single flush.

    try {
      await this._flushLock;
    } catch (err) {
      __DEBUG_BUILD__ && logger.error(err);
    } finally {
      this._debouncedFlush();
    }
  };

  /** Save the session, if it is sticky */
  private _maybeSaveSession(): void {
    if (this.session && this._options.stickySession) {
      saveSession(this.session);
    }
  }

  /** Handler for rrweb.record.onMutation */
  private _onMutationHandler = (mutations: unknown[]): boolean => {
    const count = mutations.length;

    const mutationLimit = this._options._experiments.mutationLimit || 0;
    const mutationBreadcrumbLimit = this._options._experiments.mutationBreadcrumbLimit || 1000;
    const overMutationLimit = mutationLimit && count > mutationLimit;

    // Create a breadcrumb if a lot of mutations happen at the same time
    // We can show this in the UI as an information with potential performance improvements
    if (count > mutationBreadcrumbLimit || overMutationLimit) {
      const breadcrumb = createBreadcrumb({
        category: 'replay.mutations',
        data: {
          count,
        },
      });
      this._createCustomBreadcrumb(breadcrumb);
    }

    if (overMutationLimit) {
      // We want to skip doing an incremental snapshot if there are too many mutations
      // Instead, we do a full snapshot
      this._triggerFullSnapshot(false);
      return false;
    }

    // `true` means we use the regular mutation handling by rrweb
    return true;
  };
}

function _getExperimentalOptions(options: ReplayPluginOptions): ReplayExperimentalPluginOptions {
  const requestHeaders = options._experiments.captureRequestHeaders || [];
  const responseHeaders = options._experiments.captureResponseHeaders || [];
  const captureBodies = options._experiments.captureNetworkBodies || false;

  // Add defaults
  const defaultHeaders = ['content-length', 'content-type', 'accept'];

  return {
    network: {
      captureBodies,
      requestHeaders: [...defaultHeaders, ...requestHeaders.map(header => header.toLowerCase())],
      responseHeaders: [...defaultHeaders, ...responseHeaders.map(header => header.toLowerCase())],
    },
  };
}<|MERGE_RESOLUTION|>--- conflicted
+++ resolved
@@ -19,11 +19,8 @@
   PopEventContext,
   RecordingOptions,
   ReplayContainer as ReplayContainerInterface,
-<<<<<<< HEAD
+  ReplayExperimentalPluginOptions,
   ReplayFlushOptions,
-=======
-  ReplayExperimentalPluginOptions,
->>>>>>> 5a3c29db
   ReplayPluginOptions,
   Session,
   Timeouts,
