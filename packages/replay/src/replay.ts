--- conflicted
+++ resolved
@@ -4,17 +4,13 @@
 import type { Breadcrumb, ReplayRecordingMode } from '@sentry/types';
 import { logger } from '@sentry/utils';
 
-<<<<<<< HEAD
-import { BUFFER_CHECKOUT_TIME, MAX_SESSION_LIFE, SESSION_IDLE_DURATION, WINDOW } from './constants';
-=======
 import {
-  ERROR_CHECKOUT_TIME,
+  BUFFER_CHECKOUT_TIME,
   MAX_SESSION_LIFE,
   SESSION_IDLE_EXPIRE_DURATION,
   SESSION_IDLE_PAUSE_DURATION,
   WINDOW,
 } from './constants';
->>>>>>> d1b09c65
 import { setupPerformanceObserver } from './coreHandlers/performanceObserver';
 import { createEventBuffer } from './eventBuffer';
 import { clearSession } from './session/clearSession';
