--- conflicted
+++ resolved
@@ -4,7 +4,7 @@
 import type { Breadcrumb, ReplayRecordingMode } from '@sentry/types';
 import { logger } from '@sentry/utils';
 
-import { ERROR_CHECKOUT_TIME, SESSION_IDLE_DURATION, WINDOW } from './constants';
+import { ERROR_CHECKOUT_TIME, MAX_SESSION_LIFE, SESSION_IDLE_DURATION, WINDOW } from './constants';
 import { setupPerformanceObserver } from './coreHandlers/performanceObserver';
 import { createEventBuffer } from './eventBuffer';
 import { getSession } from './session/getSession';
@@ -395,11 +395,7 @@
     // SESSION_IDLE_DURATION. Otherwise non-user activity can trigger a new
     // session+recording. This creates noisy replays that do not have much
     // content in them.
-<<<<<<< HEAD
-    if (this._lastActivity && isExpired(this._lastActivity, SESSION_IDLE_DURATION)) {
-=======
-    if (this._lastActivity && isExpired(this._lastActivity, this.timeouts.maxSessionLife)) {
->>>>>>> 17f31c60
+    if (this._lastActivity && isExpired(this._lastActivity, this.timeouts.sessionIdle)) {
       // Pause recording
       this.pause();
       return;
