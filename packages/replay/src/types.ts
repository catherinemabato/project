--- conflicted
+++ resolved
@@ -190,10 +190,10 @@
   sessionSampleRate: number;
 
   /**
-   * If false, will create a new session per pageload. Otherwise, saves session
-   * to Session Storage.
-   */
-  stickySession: boolean;
+   * The sample rate for sessions that has had an error occur. This is
+   * independent of `sessionSampleRate`.
+   */
+  errorSampleRate: number;
 }
 
 export interface ReplayNetworkOptions {
@@ -232,6 +232,17 @@
 /**
  * Session options that are configurable by the integration configuration
  */
+export interface SessionOptions extends SampleRates {
+  /**
+   * If false, will create a new session per pageload. Otherwise, saves session
+   * to Session Storage.
+   */
+  stickySession: boolean;
+}
+
+/**
+ * Session options that are configurable by the integration configuration
+ */
 export interface SessionOptions extends SessionAndPluginOptions {
   /**
    * Should buffer recordings to be saved later either by error sampling, or by
@@ -241,17 +252,13 @@
   allowBuffering: boolean;
 }
 
-<<<<<<< HEAD
-export interface ReplayPluginOptions extends SessionAndPluginOptions {
+export interface ReplayPluginOptions extends SessionAndPluginOptions, ReplayNetworkOptions {
   /**
    * The sample rate for each error event. This is only a factor if not sampled
    * for a session-based replay.
    */
   errorSampleRate: number;
 
-=======
-export interface ReplayPluginOptions extends SessionOptions, ReplayNetworkOptions {
->>>>>>> 300b2208
   /**
    * The amount of time to wait before sending a replay
    */
