--- conflicted
+++ resolved
@@ -72,13 +72,8 @@
     "@sentry-internal/rrweb": "2.11.0"
   },
   "dependencies": {
-<<<<<<< HEAD
-    "@sentry/core": "8.0.0-alpha.5",
-    "@sentry/replay": "8.0.0-alpha.5",
-=======
     "@sentry-internal/replay": "8.0.0-alpha.5",
     "@sentry/core": "8.0.0-alpha.5",
->>>>>>> c75f93ef
     "@sentry/types": "8.0.0-alpha.5",
     "@sentry/utils": "8.0.0-alpha.5"
   },
