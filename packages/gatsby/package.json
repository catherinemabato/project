{
  "name": "@sentry/gatsby",
  "version": "8.27.0",
  "description": "Official Sentry SDK for Gatsby.js",
  "repository": "git://github.com/getsentry/sentry-javascript.git",
  "homepage": "https://github.com/getsentry/sentry-javascript/tree/master/packages/gatsby",
  "author": "Sentry",
  "license": "MIT",
  "keywords": [
    "gatsby",
    "gatsby-plugin"
  ],
  "engines": {
    "node": ">=14.18"
  },
  "files": [
    "/build",
    "gatsby-node.js",
    "gatsby-node.d.ts"
  ],
  "main": "build/cjs/index.js",
  "module": "build/esm/index.js",
  "types": "build/types/index.d.ts",
  "exports": {
    "./package.json": "./package.json",
    ".": {
      "import": {
        "types": "./build/types/index.d.ts",
        "default": "./build/esm/index.js"
      },
      "require": {
        "types": "./build/types/index.d.ts",
        "default": "./build/cjs/index.js"
      }
    }
  },
  "typesVersions": {
    "<4.9": {
      "build/types/index.d.ts": [
        "build/types-ts3.8/index.d.ts"
      ]
    }
  },
  "publishConfig": {
    "access": "public"
  },
  "dependencies": {
<<<<<<< HEAD
    "@sentry/core": "8.26.0",
    "@sentry/react": "8.26.0",
    "@sentry/types": "8.26.0",
    "@sentry/utils": "8.26.0",
    "@sentry/webpack-plugin": "2.22.3"
=======
    "@sentry/core": "8.27.0",
    "@sentry/react": "8.27.0",
    "@sentry/types": "8.27.0",
    "@sentry/utils": "8.27.0",
    "@sentry/webpack-plugin": "2.16.0"
>>>>>>> 3964548c
  },
  "peerDependencies": {
    "gatsby": "^2.0.0 || ^3.0.0 || ^4.0.0 || ^5.0.0",
    "react": "16.x || 17.x || 18.x"
  },
  "devDependencies": {
    "@testing-library/react": "^13.0.0",
    "react": "^18.0.0"
  },
  "scripts": {
    "build": "run-p build:transpile build:types",
    "build:dev": "yarn build",
    "build:plugin": "tsc -p tsconfig.plugin.json",
    "build:transpile": "run-p build:rollup build:plugin",
    "build:rollup": "rollup -c rollup.npm.config.mjs",
    "build:types": "run-s build:types:core build:types:downlevel",
    "build:types:core": "tsc -p tsconfig.types.json",
    "build:types:downlevel": "yarn downlevel-dts build/types build/types-ts3.8 --to ts3.8",
    "build:watch": "run-p build:transpile:watch build:types:watch",
    "build:dev:watch": "yarn build:watch",
    "build:transpile:watch": "rollup -c rollup.npm.config.mjs --watch",
    "build:types:watch": "tsc -p tsconfig.types.json --watch",
    "build:tarball": "npm pack",
    "circularDepCheck": "madge --circular src/index.ts",
    "clean": "rimraf build coverage *.d.ts sentry-gatsby-*.tgz",
    "fix": "eslint . --format stylish --fix",
    "lint": "eslint . --format stylish",
    "test": "yarn ts-node scripts/pretest.ts && yarn jest",
    "test:watch": "yarn ts-node scripts/pretest.ts && yarn jest --watch",
    "yalc:publish": "yalc publish --push --sig"
  },
  "volta": {
    "extends": "../../package.json"
  },
  "sideEffects": false
}<|MERGE_RESOLUTION|>--- conflicted
+++ resolved
@@ -45,19 +45,11 @@
     "access": "public"
   },
   "dependencies": {
-<<<<<<< HEAD
-    "@sentry/core": "8.26.0",
-    "@sentry/react": "8.26.0",
-    "@sentry/types": "8.26.0",
-    "@sentry/utils": "8.26.0",
-    "@sentry/webpack-plugin": "2.22.3"
-=======
     "@sentry/core": "8.27.0",
     "@sentry/react": "8.27.0",
     "@sentry/types": "8.27.0",
     "@sentry/utils": "8.27.0",
-    "@sentry/webpack-plugin": "2.16.0"
->>>>>>> 3964548c
+    "@sentry/webpack-plugin": "2.22.3"
   },
   "peerDependencies": {
     "gatsby": "^2.0.0 || ^3.0.0 || ^4.0.0 || ^5.0.0",
