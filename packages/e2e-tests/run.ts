/* eslint-disable no-console */
import * as childProcess from 'child_process';
import * as fs from 'fs';
import * as glob from 'glob';
import * as path from 'path';

const repositoryRoot = path.resolve(__dirname, '../..');

const TEST_REGISTRY_CONTAINER_NAME = 'verdaccio-e2e-test-registry';
const VERDACCIO_VERSION = '5.15.3';

const PUBLISH_PACKAGES_DOCKER_IMAGE_NAME = 'publish-packages';

const publishScriptNodeVersion = process.env.E2E_TEST_PUBLISH_SCRIPT_NODE_VERSION;

const DEFAULT_BUILD_TIMEOUT_SECONDS = 60 * 5;
const DEFAULT_TEST_TIMEOUT_SECONDS = 60;

<<<<<<< HEAD
let authToken = process.env.E2E_TEST_AUTH_TOKEN;

try {
  // eslint-disable-next-line @typescript-eslint/no-unsafe-member-access, @typescript-eslint/no-var-requires
  authToken = require(path.resolve(__dirname, 'auth-token.json')).authToken;
} catch (e) {
  console.log('Failed to parse auth-token.json');
}

if (!authToken) {
  console.log('No auth token configured!');
  process.exit(1);
}

=======
if (!process.env.E2E_TEST_AUTH_TOKEN) {
  console.log(
    "No auth token configured! Please configure the E2E_TEST_AUTH_TOKEN environment variable with an auth token that has the scope 'project:read'!",
  );
}

if (!process.env.E2E_TEST_DSN) {
  console.log('No DSN configured! Please configure the E2E_TEST_DSN environment variable with a DSN!');
}

if (!process.env.E2E_TEST_AUTH_TOKEN || !process.env.E2E_TEST_DSN) {
  process.exit(1);
}

const envVarsToInject = {
  REACT_APP_E2E_TEST_DSN: process.env.E2E_TEST_DSN,
};

>>>>>>> 8ef99956
// https://docs.github.com/en/actions/using-workflows/workflow-commands-for-github-actions#grouping-log-lines
function groupCIOutput(groupTitle: string, fn: () => void): void {
  if (process.env.CI) {
    console.log(`::group::${groupTitle}`);
    fn();
    console.log('::endgroup::');
  } else {
    fn();
  }
}

// https://docs.github.com/en/actions/using-workflows/workflow-commands-for-github-actions#setting-an-error-message
function printCIErrorMessage(message: string): void {
  if (process.env.CI) {
    console.log(`::error::${message}`);
  } else {
    console.log(message);
  }
}

groupCIOutput('Test Registry Setup', () => {
  // Stop test registry container (Verdaccio) if it was already running
  childProcess.spawnSync('docker', ['stop', TEST_REGISTRY_CONTAINER_NAME], { stdio: 'ignore' });
  console.log('Stopped previously running test registry');

  // Start test registry (Verdaccio)
  const startRegistryProcessResult = childProcess.spawnSync(
    'docker',
    [
      'run',
      '--detach',
      '--rm',
      '--name',
      TEST_REGISTRY_CONTAINER_NAME,
      '-p',
      '4873:4873',
      '-v',
      `${__dirname}/verdaccio-config:/verdaccio/conf`,
      `verdaccio/verdaccio:${VERDACCIO_VERSION}`,
    ],
    { encoding: 'utf8', stdio: 'inherit' },
  );

  if (startRegistryProcessResult.status !== 0) {
    process.exit(1);
  }

  // Build container image that is uploading our packages to fake registry with specific Node.js/npm version
  const buildPublishImageProcessResult = childProcess.spawnSync(
    'docker',
    [
      'build',
      '--tag',
      PUBLISH_PACKAGES_DOCKER_IMAGE_NAME,
      '--file',
      './Dockerfile.publish-packages',
      ...(publishScriptNodeVersion ? ['--build-arg', `NODE_VERSION=${publishScriptNodeVersion}`] : []),
      '.',
    ],
    {
      encoding: 'utf8',
      stdio: 'inherit',
    },
  );

  if (buildPublishImageProcessResult.status !== 0) {
    process.exit(1);
  }

  // Run container that uploads our packages to fake registry
  const publishImageContainerRunProcess = childProcess.spawnSync(
    'docker',
    [
      'run',
      '--rm',
      '-v',
      `${repositoryRoot}:/sentry-javascript`,
      '--network',
      'host',
      PUBLISH_PACKAGES_DOCKER_IMAGE_NAME,
    ],
    {
      encoding: 'utf8',
      stdio: 'inherit',
    },
  );

  if (publishImageContainerRunProcess.status !== 0) {
    process.exit(1);
  }
});

const recipePaths = glob.sync(`${__dirname}/test-applications/*/test-recipe.json`, { absolute: true });

let processShouldExitWithError = false;

type TestResult = {
  testName: string;
  result: 'PASS' | 'FAIL' | 'TIMEOUT';
};

type RecipeResult = {
  testApplicationName: string;
  testApplicationPath: string;
  buildFailed: boolean;
  testResults: TestResult[];
};

const recipeResults: RecipeResult[] = recipePaths.map(recipePath => {
  type Recipe = {
    testApplicationName: string;
    buildCommand?: string;
    buildTimeoutSeconds?: number;
    tests: {
      testName: string;
      testCommand: string;
      timeoutSeconds?: number;
    }[];
  };

  const recipe: Recipe = JSON.parse(fs.readFileSync(recipePath, 'utf-8'));

  if (recipe.buildCommand) {
    console.log(`Running E2E test build command for test application "${recipe.testApplicationName}"`);
    const buildCommandProcess = childProcess.spawnSync(recipe.buildCommand, {
      cwd: path.dirname(recipePath),
      encoding: 'utf8',
      shell: true, // needed so we can pass the build command in as whole without splitting it up into args
      timeout: (recipe.buildTimeoutSeconds ?? DEFAULT_BUILD_TIMEOUT_SECONDS) * 1000,
      env: {
        ...process.env,
        ...envVarsToInject,
      },
    });

    // Prepends some text to the output build command's output so we can distinguish it from logging in this script
    console.log(buildCommandProcess.stdout.replace(/^/gm, '[BUILD OUTPUT] '));
    console.log(buildCommandProcess.stderr.replace(/^/gm, '[BUILD OUTPUT] '));

    const error: undefined | (Error & { code?: string }) = buildCommandProcess.error;

    if (error?.code === 'ETIMEDOUT') {
      processShouldExitWithError = true;

      printCIErrorMessage(
        `Build command in test application "${recipe.testApplicationName}" (${path.dirname(recipePath)}) timed out!`,
      );

      return {
        testApplicationName: recipe.testApplicationName,
        testApplicationPath: recipePath,
        buildFailed: true,
        testResults: [],
      };
    } else if (buildCommandProcess.status !== 0) {
      processShouldExitWithError = true;

      printCIErrorMessage(
        `Build command in test application "${recipe.testApplicationName}" (${path.dirname(recipePath)}) failed!`,
      );

      return {
        testApplicationName: recipe.testApplicationName,
        testApplicationPath: recipePath,
        buildFailed: true,
        testResults: [],
      };
    }
  }

  const testResults: TestResult[] = recipe.tests.map(test => {
    console.log(
      `Running E2E test command for test application "${recipe.testApplicationName}", test "${test.testName}"`,
    );

    const testProcessResult = childProcess.spawnSync(test.testCommand, {
      cwd: path.dirname(recipePath),
      timeout: (test.timeoutSeconds ?? DEFAULT_TEST_TIMEOUT_SECONDS) * 1000,
      encoding: 'utf8',
      env: {
        ...process.env,
        E2E_TEST_AUTH_TOKEN: authToken,
      },
      shell: true, // needed so we can pass the test command in as whole without splitting it up into args
      env: {
        ...process.env,
        ...envVarsToInject,
      },
    });

    // Prepends some text to the output test command's output so we can distinguish it from logging in this script
    console.log(testProcessResult.stdout.replace(/^/gm, '[TEST OUTPUT] '));
    console.log(testProcessResult.stderr.replace(/^/gm, '[TEST OUTPUT] '));

    const error: undefined | (Error & { code?: string }) = testProcessResult.error;

    if (error?.code === 'ETIMEDOUT') {
      processShouldExitWithError = true;
      printCIErrorMessage(
        `Test "${test.testName}" in test application "${recipe.testApplicationName}" (${path.dirname(
          recipePath,
        )}) timed out.`,
      );
      return {
        testName: test.testName,
        result: 'TIMEOUT',
      };
    } else if (testProcessResult.status !== 0) {
      processShouldExitWithError = true;
      printCIErrorMessage(
        `Test "${test.testName}" in test application "${recipe.testApplicationName}" (${path.dirname(
          recipePath,
        )}) failed.`,
      );
      return {
        testName: test.testName,
        result: 'FAIL',
      };
    } else {
      console.log(
        `Test "${test.testName}" in test application "${recipe.testApplicationName}" (${path.dirname(
          recipePath,
        )}) succeeded.`,
      );
      return {
        testName: test.testName,
        result: 'PASS',
      };
    }
  });

  return {
    testApplicationName: recipe.testApplicationName,
    testApplicationPath: recipePath,
    buildFailed: false,
    testResults,
  };
});

console.log('--------------------------------------');
console.log('Test Result Summary:');

recipeResults.forEach(recipeResult => {
  if (recipeResult.buildFailed) {
    console.log(
      `● BUILD FAILED - ${recipeResult.testApplicationName} (${path.dirname(recipeResult.testApplicationPath)})`,
    );
  } else {
    console.log(
      `● BUILD SUCCEEDED - ${recipeResult.testApplicationName} (${path.dirname(recipeResult.testApplicationPath)})`,
    );
    recipeResult.testResults.forEach(testResult => {
      console.log(`  ● ${testResult.result.padEnd(7, ' ')} ${testResult.testName}`);
    });
  }
});

groupCIOutput('Cleanup', () => {
  // Stop test registry
  childProcess.spawnSync(`docker stop ${TEST_REGISTRY_CONTAINER_NAME}`, { encoding: 'utf8', stdio: 'ignore' });
  console.log('Successfully stopped test registry container'); // Output from command above is not good so we `ignore` it and emit our own
});

if (processShouldExitWithError) {
  console.log('Not all tests succeeded.');
  process.exit(1);
} else {
  console.log('All tests succeeded.');
}<|MERGE_RESOLUTION|>--- conflicted
+++ resolved
@@ -16,22 +16,6 @@
 const DEFAULT_BUILD_TIMEOUT_SECONDS = 60 * 5;
 const DEFAULT_TEST_TIMEOUT_SECONDS = 60;
 
-<<<<<<< HEAD
-let authToken = process.env.E2E_TEST_AUTH_TOKEN;
-
-try {
-  // eslint-disable-next-line @typescript-eslint/no-unsafe-member-access, @typescript-eslint/no-var-requires
-  authToken = require(path.resolve(__dirname, 'auth-token.json')).authToken;
-} catch (e) {
-  console.log('Failed to parse auth-token.json');
-}
-
-if (!authToken) {
-  console.log('No auth token configured!');
-  process.exit(1);
-}
-
-=======
 if (!process.env.E2E_TEST_AUTH_TOKEN) {
   console.log(
     "No auth token configured! Please configure the E2E_TEST_AUTH_TOKEN environment variable with an auth token that has the scope 'project:read'!",
@@ -50,7 +34,6 @@
   REACT_APP_E2E_TEST_DSN: process.env.E2E_TEST_DSN,
 };
 
->>>>>>> 8ef99956
 // https://docs.github.com/en/actions/using-workflows/workflow-commands-for-github-actions#grouping-log-lines
 function groupCIOutput(groupTitle: string, fn: () => void): void {
   if (process.env.CI) {
