--- conflicted
+++ resolved
@@ -13,10 +13,7 @@
 
 const publishScriptNodeVersion = process.env.E2E_TEST_PUBLISH_SCRIPT_NODE_VERSION;
 
-<<<<<<< HEAD
-=======
 const DEFAULT_BUILD_TIMEOUT_SECONDS = 60;
->>>>>>> 4c6c6f6f
 const DEFAULT_TEST_TIMEOUT_SECONDS = 60;
 
 // https://docs.github.com/en/actions/using-workflows/workflow-commands-for-github-actions#grouping-log-lines
@@ -131,10 +128,7 @@
   type Recipe = {
     testApplicationName: string;
     buildCommand?: string;
-<<<<<<< HEAD
-=======
     buildTimeoutSeconds?: number;
->>>>>>> 4c6c6f6f
     tests: {
       testName: string;
       testCommand: string;
@@ -150,10 +144,7 @@
       cwd: path.dirname(recipePath),
       encoding: 'utf8',
       shell: true, // needed so we can pass the build command in as whole without splitting it up into args
-<<<<<<< HEAD
-=======
       timeout: (recipe.buildTimeoutSeconds ?? DEFAULT_BUILD_TIMEOUT_SECONDS) * 1000,
->>>>>>> 4c6c6f6f
     });
 
     // Prepends some text to the output build command's output so we can distinguish it from logging in this script
