--- conflicted
+++ resolved
@@ -649,10 +649,7 @@
         env:
           E2E_TEST_PUBLISH_SCRIPT_NODE_VERSION: ${{ env.DEFAULT_NODE_VERSION }}
           E2E_TEST_AUTH_TOKEN: ${{ secrets.E2E_TEST_AUTH_TOKEN }}
-<<<<<<< HEAD
-=======
           E2E_TEST_DSN: ${{ secrets.E2E_TEST_DSN }}
->>>>>>> 8ef99956
         run: |
           cd packages/e2e-tests
           yarn test:e2e