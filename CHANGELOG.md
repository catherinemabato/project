--- conflicted
+++ resolved
@@ -6,12 +6,9 @@
 - [react] feat: Add @sentry/react package (#2631)
 - [react] feat: Add Error Boundary component (#2647)
 - [react] feat: Add useProfiler hook (#2659)
-<<<<<<< HEAD
-- [gatsby] feat: Add @sentry/gatsby package (#2652)
-=======
 - [core] feat: Export `makeMain` (#2665)
 - [core] fix: Call `bindClient` when creating new `Hub` to make integrations work automatically (#2665)
->>>>>>> e8a37d20
+- [gatsby] feat: Add @sentry/gatsby package (#2652)
 
 ## 5.17.0
 
