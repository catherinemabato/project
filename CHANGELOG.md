--- conflicted
+++ resolved
@@ -9,11 +9,8 @@
 - [core] feat: Export `makeMain` (#2665)
 - [core] fix: Call `bindClient` when creating new `Hub` to make integrations work automatically (#2665)
 - [gatsby] feat: Add @sentry/gatsby package (#2652)
-<<<<<<< HEAD
 - [apm] feat: Add `Sentry.getSpan` to return the Span on the Scope (#2668)
-=======
-- [core] ref: Rename `whitelistUrls/blacklistUrls` to `allowUrls/denyUrls`
->>>>>>> 12043029
+- [core] ref: Rename `whitelistUrls/blacklistUrls` to `allowUrls/denyUrls` (#2671)
 
 ## 5.17.0
 
