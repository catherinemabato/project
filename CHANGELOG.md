--- conflicted
+++ resolved
@@ -2,13 +2,12 @@
 
 ## Unreleased
 
-<<<<<<< HEAD
 ## 4.5.3
 
+- [browser]: fix: Fix UnhandledPromise: [object Object]
+- [core]: fix: Error in extraErrorData integration where event would not be send in case of non assignable object property.
 - [hub]: feat: Support non async event processors
-=======
-- [core]: fix: Error in extraErrorData integration where event would not be send in case of non assignable object property.
->>>>>>> 5be68919
+
 
 ## 4.5.2
 
