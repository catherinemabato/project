--- conflicted
+++ resolved
@@ -15,9 +15,7 @@
 - **breaking** [core] ref: Use `SyncPromise` internally, this reduces memory pressure by a lot.
 - **breaking** [browser] ref: Removed `BrowserBackend` from default export.
 - **breaking** [node] ref: Removed `BrowserBackend` from default export.
-<<<<<<< HEAD
 - **breaking** [core] feat: Disable client once flushed using `close` method
-=======
 - ref: Move internal `ExtendedError` to a types package
 - **breaking** [core] ref: Pass `Event` to `sendEvent` instead of already stringified data
 - [utils] feat: Introduce `isSyntheticEvent` util
@@ -32,7 +30,6 @@
 - **breaking** [utils] ref: Rename `safeNormalize` to `normalize` and rewrite its internals
 - **breaking** [utils] ref: Remove `serialize`, `deserialize`, `clone` and `serializeObject` functions
 - **breaking** [utils] ref: Rewrite normalization functions by removing most of them and leaving just `normalize` and `normalizeToSize`
->>>>>>> c8ce1ebd
 
 ## 4.6.1
 
