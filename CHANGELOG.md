# Changelog

## Unreleased

- "You miss 100 percent of the chances you don't take. — Wayne Gretzky" — Michael Scott

<<<<<<< HEAD
- [apm] feat: Make use of the `performance` browser API to provide better instrumentation (#2474)
=======
- [browser] ref: Move global error handler + unhandled promise rejection to instrument
>>>>>>> dd7bf928

## 5.13.2

- [apm] feat: Add `discardBackgroundSpans` to discard background spans by default

## 5.13.1

- [node] fix: Restore engines back to `>= 6`

## 5.13.0

- [apm] feat: Add `options.autoPopAfter` parameter to `pushActivity` to prevent never-ending spans (#2459)
- [apm] fix: Use monotonic clock to compute durations (#2441)
- [core] ref: Remove unused `sentry_timestamp` header (#2458)
- [node] ref: Drop Node v6, add Node v12 to test matrix, move all scripts to Node v12 (#2455)
- [utils] ref: Prevent instantiating unnecessary Date objects in `timestampWithMs` (#2442)
- [browser] fix: Mark transactions as event.transaction in breadcrumbs correctly

## 5.12.5

- [browser] ref: Mark transactions as event.transaction in breadcrumbs (#2450)
- [node] fix: Dont overwrite servername in requestHandler (#2449)
- [utils] ref: Move creation of iframe into try/catch in fetch support check (#2447)

## 5.12.4

- [browser] ref: Rework XHR wrapping logic to make sure it always triggers (#2438)
- [browser] fix: Handle PromiseRejectionEvent-like CustomEvents (#2429)
- [core] ref: Notify user when event failed to deliver because of digestion pipeline issue (#2416)
- [node] fix: Improve incorrect `ParseRequest` typing (#2433)
- [apm] fix: Remove auto unknown_error transaction status (#2440)
- [apm] fix: Properly remove undefined keys from apm payload (#2414)

## 5.12.3

- [apm] fix: Remove undefined keys from trace.context (#2413)

## 5.12.2

- [apm] ref: Check if Tracing integration is enabled before dropping transaction

## 5.12.1

- [apm] ref: If `maxTransactionTimeout` = `0` there is no timeout (#2410)
- [apm] fix: Make sure that the `maxTransactionTimeout` is always enforced on transaction events (#2410)
- [browser] fix: Support for Hermes stacktraces (#2406)

## 5.12.0

- [core] feat: Provide `normalizeDepth` option and sensible default for scope methods (#2404)
- [browser] fix: Export `EventHint` type (#2407)

## 5.11.2

- [apm] fix: Add new option to `Tracing` `maxTransactionTimeout` determines the max length of a transaction (#2399)
- [hub] ref: Always also set transaction name on the top span in the scope
- [core] fix: Use `event_id` from hint given by top-level hub calls

## 5.11.1

- [apm] feat: Add build bundle including @sentry/browser + @sentry/apm
- [utils] ref: Extract adding source context incl. tests

## 5.11.0

- [apm] fix: Always attach `contexts.trace` to finished transaction (#2353)
- [integrations] fix: Make RewriteFrame integration process all exceptions (#2362)
- [node] ref: Update agent-base to 5.0 to remove http/s patching (#2355)
- [browser] feat: Set headers from options in XHR/fetch transport (#2363)

## 5.10.2

- [browser] fix: Always trigger default browser onerror handler (#2348)
- [browser] fix: Restore correct `functionToString` behavior for updated `fill` method (#2346)
- [integrations] ref: Allow for backslashes in unix paths (#2319)
- [integrations] feat: Support Windows-style path in RewriteFrame iteratee (#2319)

## 5.10.1

- [apm] fix: Sent correct span id with outgoing requests (#2341)
- [utils] fix: Make `fill` and `wrap` work nicely together to prevent double-triggering instrumentations (#2343)
- [node] ref: Require `https-proxy-agent` only when actually needed (#2334)

## 5.10.0

- [hub] feat: Update `span` implementation (#2161)
- [apm] feat: Add `@sentry/apm` package
- [integrations] feat: Change `Tracing` integration (#2161)
- [utils] feat: Introduce `instrument` util to allow for custom handlers
- [utils] Optimize `supportsNativeFetch` with a fast path that avoids DOM I/O (#2326)
- [utils] feat: Add `isInstanceOf` util for safety reasons

## 5.9.1

- [browser] ref: Fix regression with bundle size

## 5.9.0

- [node] feat: Added `mode` option for `OnUnhandledRejection` integration that changes how we log errors and what we do with the process itself
- [browser] ref: Both global handlers now always return `true` to call default implementations (error logging)

## 5.8.0

- [browser/node] feat: 429 http code handling in node/browser transports (#2300)
- [core] feat: Make sure that Debug integration is always setup as the last one (#2285)
- [browser] fix: Gracefuly handle incorrect input from onerror (#2302)
- [utils] fix: Safer normalizing for input with `domain` key (#2305)
- [utils] ref: Remove dom references from utils for old TS and env interop (#2303)

## 5.7.1

- [core] ref: Use the smallest possible interface for our needs - `PromiseLike` (#2273)
- [utils] fix: Add TS dom reference to make sure its in place for compilation (#2274)

## 5.7.0

- [core] ref: Use `Promise` as the interface, but `SyncPromise` as the implementation in all the places we need `thenable` API
- [browser] fix: Capture only failed `console.assert` calls
- [browser] ref: Major `TraceKit` and `GlobalHandlers` refactor
- [browser] ref: Remove _all_ required IE10-11 polyfills
- [browser] ref: Remove `Object.assign` method usage
- [browser] ref: Remove `Number.isNaN` method usage
- [browser] ref: Remove `includes` method usage
- [browser] ref: Improve usage of types in `addEventListener` breadcrumbs wrapper
- [browser] ci: Use Galaxy S9 Plus for Android 9
- [browser] ci: Increase timeouts and retries between Travis and BrowserStack
- [node] fix: Update https-proxy-agent to 3.0.0 for security reasons (#2262)
- [node] feat: Extract prototyped data in `extractUserData` (#2247)
- [node] ref: Use domain Hub detection only in Node environment
- [integrations] feat: Use `contexts` to handle ExtraErrorData (#2208)
- [integrations] ref: Remove `process.env.NODE_ENV` from Vue integration (#2263)
- [types] fix: Breadcrumb `data` needs to be an object
- [utils] ref: Make `Event` instances somewhat serializeable

## 5.6.3

- [browser] fix: Don't capture our own XHR events that somehow bubbled-up to global handler

## 5.6.2

- [browser] feat: Use framesToPop for InvaliantViolations in React errors (#2204)
- [browser] fix: Apply crossorigin attribute with setAttribute tag for userReport dialog (#2196)
- [browser] fix: Make sure that falsy values are captured in unhandledrejections (#2207)
- [loader] fix: Loader should also retrigger falsy values as errors (#2207)

## 5.6.1

- [core] fix: Correctly detect when client is enabled before installing integrations (#2193)
- [browser] ref: Loosen typings in `wrap` method

## 5.6.0

- [core] fix: When using enabled:false integrations shouldnt be installed (#2181)
- [browser] feat: Add support for custom schemes to Tracekit
- [browser] ref: Return function call result from `wrap` method
- [browser] ref: Better UnhandledRejection messages (#2185)
- [browser] test: Complete rewrite of Browser Integration Tests (#2176)
- [node] feat: Add cookies as an optional property in the request handler (#2167)
- [node] ref: Unify method name casing in breadcrumbs (#2183)
- [integrations] feat: Add logErrors option to Vue integration (#2182)

## 5.5.0

- [core] fix: Store processing state for each `flush` call separately (#2143)
- [scope] feat: Generate hint if not provided in the Hub calls (#2142)
- [browser] feat: Read `window.SENTRY_RELEASE` to set release by default (#2132)
- [browser] fix: Don't call `fn.handleEvent.bind` if `fn.handleEvent` does not exist (#2138)
- [browser] fix: Correctly handle events that utilize `handleEvent` object (#2149)
- [node] feat: Provide optional `shouldHandleError` option for node `errorHandler` (#2146)
- [node] fix: Remove unsafe `any` from `NodeOptions` type (#2111)
- [node] fix: Merge `transportOptions` correctly (#2151)
- [utils] fix: Add polyfill for `Object.setPrototypeOf` (#2127)
- [integrations] feat: `SessionDuration` integration (#2150)

## 5.4.3

- [core] feat: Expose `Span` class
- [node] fix: Don't overwrite transaction on event in express handler

## 5.4.2

- [core] fix: Allow Integration<T> constructor to have arguments
- [browser] fix: Vue breadcrumb recording missing in payload
- [node] fix: Force agent-base to be at version 4.3.0 to fix various issues. Fix #1762, fix #2085
- [integrations] fix: Tracing integration fetch headers bug where trace header is not attached if there are no options.
- [utils] fix: Better native `fetch` detection via iframes. Fix #1601

## 5.4.1

- [integrations] fix: Tracing integration fetch headers bug.

## 5.4.0

- [global] feat: Exposed new simplified scope API. `Sentry.setTag`, `Sentry.setTags`, `Sentry.setExtra`, `Sentry.setExtras`, `Sentry.setUser`, `Sentry.setContext`

## 5.3.1

- [integrations] fix: Tracing integration CDN build.

## 5.3.0

- [browser] fix: Remove `use_strict` from `@sentry/browser`
- [utils] fix: Guard string check in `truncate`
- [browser] fix: TraceKit fix for eval frames

## 5.2.1

- [browser] feat: Expose `wrap` function in `@sentry/browser`
- [browser] feat: Added `onLoad` callback to `showReportDialog`
- [browser] fix: Use 'native code' as a filename for some frames

## 5.2.0

- [opentracing] ref: Removed opentracing package
- [integrations] feat: Add tracing integration
- [hub] feat: Add tracing related function to scope and hub (`Scope.startSpan`, `Scope.setSpan`, `Hub.traceHeaders`)
- [hub] feat: Add new function to Scope `setContext`
- [hub] feat: Add new function to Scope `setTransaction`
- [integrations] fix: Update ember integration to include original error in `hint` in `beforeSend`
- [integrations] fix: Ember/Vue fix integration

## 5.1.3

- [browser] fix: GlobalHandler integration sometimes receives Event objects as message: Fix #1949

## 5.1.2

- [browser] fix: Fixed a bug if Sentry was initialized multiple times: Fix #2043
- [browser] ref: Mangle more stuff, reduce bundle size
- [browser] fix: Support for ram bundle frames
- [node] fix: Expose lastEventId method

## 5.1.1

- [browser] fix: Breadcrumb Integration: Fix #2034

## 5.1.0

- [hub] feat: Add `setContext` on the scope
- [browser] fix: Breacrumb integration ui clicks
- [node] feat: Add `flushTimeout` to `requestHandler` to auto flush requests

## 5.0.8

- [core] fix: Don't disable client before flushing
- [utils] fix: Remove node types
- [hub] fix: Make sure all breadcrumbs have a timestamp
- [hub] fix: Merge event with scope breadcrumbs instead of only using event breadcrumbs

## 5.0.7

- [utils] ref: Move `htmlTreeAsString` to `@sentry/browser`
- [utils] ref: Remove `Window` typehint `getGlobalObject`
- [core] fix: Make sure that flush/close works as advertised
- [integrations] feat: Added `CaptureConsole` integration

## 5.0.6

- [utils]: Change how we use `utils` and expose `esm` build
- [utils]: Remove `store` and `fs` classes -> moved to @sentry/electron where this is used
- [hub]: Allow to pass `null` to `setUser` to reset it

## 5.0.5

- [esm]: `module` in `package.json` now provides a `es5` build instead of `es2015`

## 5.0.4

- [integrations] fix: Not requiring angular types

## 5.0.3

- [hub] fix: Don't reset registry when there is no hub on the carrier #1969
- [integrations] fix: Export dedupe integration

## 5.0.2

- [browser] fix: Remove `browser` field from `package.json`

## 5.0.1

- [browser] fix: Add missing types

## 5.0.0

This major bump brings a lot of internal improvements. Also, we extracted some integrations out of the SDKs and put them
in their own package called `@sentry/integrations`. For a detailed guide how to upgrade from `4.x` to `5.x` refer to our
[migration guide](https://github.com/getsentry/sentry-javascript/blob/master/MIGRATION.md).

**Migration from v4**

If you were using the SDKs high level API, the way we describe it in the docs, you should be fine without any code
changes. This is a **breaking** release since we removed some methods from the public API and removed some classes from
the default export.

- **breaking** [node] fix: Events created from exception shouldn't have top-level message attribute
- [utils] ref: Update wrap method to hide internal sentry flags
- [utils] fix: Make internal Sentry flags non-enumerable in fill utils
- [utils] ref: Move `SentryError` + `PromiseBuffer` to utils
- **breaking** [core] ref: Use `SyncPromise` internally, this reduces memory pressure by a lot.
- ref: Move internal `ExtendedError` to a types package
- **breaking** [browser] ref: Removed `BrowserBackend` from default export.
- **breaking** [node] ref: Removed `BrowserBackend` from default export.
- **breaking** [core] feat: Disable client once flushed using `close` method
- **breaking** [core] ref: Pass `Event` to `sendEvent` instead of already stringified data
- [utils] feat: Introduce `isSyntheticEvent` util
- **breaking** [utils] ref: remove `isArray` util in favor of `Array.isArray`
- **breaking** [utils] ref: Remove `isNaN` util in favor of `Number.isNaN`
- **breaking** [utils] ref: Remove `isFunction` util in favor of `typeof === 'function'`
- **breaking** [utils] ref: Remove `isUndefined` util in favor of `=== void 0`
- **breaking** [utils] ref: Remove `assign` util in favor of `Object.assign`
- **breaking** [utils] ref: Remove `includes` util in favor of native `includes`
- **breaking** [utils] ref: Rename `serializeKeysToEventMessage` to `keysToEventMessage`
- **breaking** [utils] ref: Rename `limitObjectDepthToSize` to `normalizeToSize` and rewrite its internals
- **breaking** [utils] ref: Rename `safeNormalize` to `normalize` and rewrite its internals
- **breaking** [utils] ref: Remove `serialize`, `deserialize`, `clone` and `serializeObject` functions
- **breaking** [utils] ref: Rewrite normalization functions by removing most of them and leaving just `normalize` and
  `normalizeToSize`
- **breaking** [core] ref: Extract all pluggable integrations into a separate `@sentry/integrations` package
- **breaking** [core] ref: Move `extraErrorData` integration to `@sentry/integrations` package
- [core] feat: Add `maxValueLength` option to adjust max string length for values, default is 250.
- [hub] feat: Introduce `setExtras`, `setTags`, `clearBreadcrumbs`.
- **breaking** [all] feat: Move `Mechanism` to `Exception`
- [browser/node] feat: Add `synthetic` to `Mechanism` in exception.
- [browser/node] fix: Use `addExceptionTypeValue` in helpers
- [browser] ref: Remove unused TraceKit code
- **breaking** [all] build: Expose `module` in `package.json` as entry point for esm builds.
- **breaking** [all] build: Use `es6` target instead of esnext for ESM builds
- [all] feat: Prefix all private methods with `_`
- [all] build: Use terser instead of uglify
- [opentracing] feat: Introduce `@sentry/opentracing` providing functions to attach opentracing data to Sentry Events
- **breaking** [core] ref: `Dedupe` Integration is now optional, it is no longer enabled by default.
- **breaking** [core] ref: Removed default client fingerprinting for messages
- [node] ref: Remove stack-trace dependencies
- **breaking** [core] ref: Transport function `captureEvent` was renamed to `sendEvent`
- [node] fix: Check if buffer isReady before sending/creating Promise for request.
- [browser] fix: Remove beacon transport.
- [browser] fix: Don't mangle names starting with two `__`
- [utils] fix: Ensure only one logger instance
- [node] feat: Add esm build
- [integrations] feat: Fix build and prepare upload to cdn
- [integrations] fix: Bug in vue integration with `attachProps`
- **breaking** [core] ref: Remove SDK information integration
- **breaking** [core] ref: Remove `install` function on integration interface
- [node] feat: Add esm build
- [integrations] feat: Fix build and prepare upload to cdn
- [integrations] fix: Bug in vue integration with `attachProps`

## 5.0.0-rc.3

- [browser] fix: Don't mangle names starting with two `__`
- [utils] fix: Ensure only one logger instance

## 5.0.0-rc.2

- [browser] fix: Remove beacon transport.

## 5.0.0-rc.1

- [node] fix: Check if buffer isReady before sending/creating Promise for request.

## 5.0.0-rc.0

- Fix: Tag npm release with `next` to not make it latest

## 5.0.0-beta.2

- Fix: NPM release

## 5.0.0-beta1

**Migration from v4**

This major bump brings a lot of internal improvements. This is a **breaking** release since we removed some methods from
the public API and removed some classes from the default export.

- **breaking** [node] fix: Events created from exception shouldn't have top-level message attribute
- [utils] ref: Update wrap method to hide internal sentry flags
- [utils] fix: Make internal Sentry flags non-enumerable in fill utils
- [utils] ref: Move `SentryError` + `PromiseBuffer` to utils
- **breaking** [core] ref: Use `SyncPromise` internally, this reduces memory pressure by a lot.
- **breaking** [browser] ref: Removed `BrowserBackend` from default export.
- **breaking** [node] ref: Removed `BrowserBackend` from default export.
- **breaking** [core] feat: Disable client once flushed using `close` method
- ref: Move internal `ExtendedError` to a types package
- **breaking** [core] ref: Pass `Event` to `sendEvent` instead of already stringified data
- [utils] feat: Introduce `isSyntheticEvent` util
- **breaking** [utils] ref: remove `isArray` util in favor of `Array.isArray`
- **breaking** [utils] ref: Remove `isNaN` util in favor of `Number.isNaN`
- **breaking** [utils] ref: Remove `isFunction` util in favor of `typeof === 'function'`
- **breaking** [utils] ref: Remove `isUndefined` util in favor of `=== void 0`
- **breaking** [utils] ref: Remove `assign` util in favor of `Object.assign`
- **breaking** [utils] ref: Remove `includes` util in favor of native `includes`
- **breaking** [utils] ref: Rename `serializeKeysToEventMessage` to `keysToEventMessage`
- **breaking** [utils] ref: Rename `limitObjectDepthToSize` to `normalizeToSize` and rewrite its internals
- **breaking** [utils] ref: Rename `safeNormalize` to `normalize` and rewrite its internals
- **breaking** [utils] ref: Remove `serialize`, `deserialize`, `clone` and `serializeObject` functions
- **breaking** [utils] ref: Rewrite normalization functions by removing most of them and leaving just `normalize` and
  `normalizeToSize`
- **breaking** [core] ref: Extract all pluggable integrations into a separate `@sentry/integrations` package
- **breaking** [core] ref: Move `extraErrorData` integration to `@sentry/integrations` package
- [core] feat: Add `maxValueLength` option to adjust max string length for values, default is 250.
- [hub] feat: Introduce `setExtras`, `setTags`, `clearBreadcrumbs`.
- **breaking** [all] feat: Move `Mechanism` to `Exception`
- [browser/node] feat: Add `synthetic` to `Mechanism` in exception.
- [browser/node] fix: Use `addExceptionTypeValue` in helpers
- [browser] ref: Remove unused TraceKit code
- **breaking** [all] build: Expose `module` in `package.json` as entry point for esm builds.
- **breaking** [all] build: Use `es6` target instead of esnext for ESM builds
- [all] feat: Prefix all private methods with `_`
- [all] build: Use terser instead of uglify
- [opentracing] feat: Introduce `@sentry/opentracing` providing functions to attach opentracing data to Sentry Events
- **breaking** [core] ref: `Dedupe` Integration is now optional, it is no longer enabled by default.
- **breaking** [core] ref: Removed default client fingerprinting for messages
- [node] ref: Remove stack-trace dependencies
- **breaking** [core] ref: Transport function `captureEvent` was renamed to `sendEvent`

## 4.6.4

- [utils] fix: Prevent decycling from referencing original objects
- [utils] fix: Preserve correct name when wrapping
- [raven-node] test: Update raven-node tests for new node version

## 4.6.3

- [utils] fix: Normalize value before recursively walking down the tree
- [browser] ref: Check whether client is enabled for reportDialog and log instead of throw

## 4.6.2

- [utils] fix: Preserve function prototype when filling
- [utils] fix: use a static object as fallback of the global object
- [node] feat: Read from `SENTRY_RELEASE` and `SENTRY_ENVIRONMENT` if present

## 4.6.1

- [utils] fix: Patch `tslib_1__default` regression and add additional tests around it

## 4.6.0

- [loader] fix: Detect if `init` has been called in an onload callback
- [core] fix: Use correct frame for `inboundFilter` methods
- [core] ref: Multiple `init` calls have been changed to "latest wins" instead of "ignore all after first"
- [core] feat: Introduce `flush` method which currently is an alias for `close`
- [node] feat: If `options.dsn` is undefined when calling `init` we try to load it from `process.env.SENTRY_DSN`
- [node] feat: Expose `flush` and `close` on `Sentry.*`
- [node] feat: Add `sentry` to express error handler response which contains the `event_id` of the error

## 4.5.4

- [browser] fix: `DOMError` and `DOMException` should be error level events
- [browser] ref: Log error if Ember/Vue instances are not provided
- [utils] fix: Dont mutate original input in `decycle` util function
- [utils] fix: Skip non-enumerable properties in `decycle` util function
- [utils] ref: Update `wrap` method to hide internal Sentry flags
- [utils] fix: Make internal Sentry flags non-enumerable in `fill` util

## 4.5.3

- [browser]: fix: Fix UnhandledPromise: [object Object]
- [core]: fix: Error in extraErrorData integration where event would not be send in case of non assignable object
  property.
- [hub]: feat: Support non async event processors

## 4.5.2

- [utils] fix: Decycling for objects to no produce an endless loop
- [browser] fix: <unlabeled> event for unhandledRejection
- [loader] fix: Handle unhandledRejection the same way as it would be thrown

## 4.5.1

- [utils] fix: Don't npm ignore esm for utils

## 4.5.0

- [core] feat: Deprecate `captureEvent`, prefer `sendEvent` for transports. `sendEvent` now takes a string (body)
  instead of `Event` object.
- [core] feat: Use correct buffer for requests in transports
- [core] feat: (beta) provide esm build
- [core] ref: Change way how transports are initialized
- [core] ref: Rename `RequestBuffer` to `PromiseBuffer`, also introduce limit
- [core] ref: Make sure that captureMessage input is a primitive
- [core] fix: Check if value is error object in extraErrorData integration
- [browser] fix: Prevent empty exception values
- [browser] fix: Permission denied to access property name
- [node] feat: Add file cache for providing pre/post context in frames
- [node] feat: New option `frameContextLines`, if set to `0` we do not provide source code pre/post context, default is
  `7` lines pre/post
- [utils] fix: Use custom serializer inside `serialize` method to prevent circular references

## 4.4.2

- [node] Port memory-leak tests from raven-node
- [core] feat: ExtraErrorData integration
- [hub] ref: use safeNormalize on any data we store on Scope
- [utils] feat: Introduce safeNormalize util method to unify stored data
- [loader] Support multiple onLoad callbacks

## 4.4.1

- [core] Bump dependencies to remove flatmap-stream

## 4.4.0

- [node] HTTP(S) Proxy support
- [node] Expose lastEventId method
- [browser] Correctly detect and remove wrapped function frames

## 4.3.4

- [utils] fix: Broken tslib import - Fixes #1757

## 4.3.3

- [build] ref: Dont emit TypeScript helpers in every file separately
- [node] fix: Move stacktrace types from devDeps to deps as its exposed
- [browser] misc: Added browser examples page

## 4.3.2

- [browser] fix: Typings for npm package

## 4.3.1

- [browser] ref: Breadcrumbs will now be logged only to a max object depth of 2
- [core] feat: Filter internal Sentry errors from transports/sdk
- [core] ref: Better fingerprint handling
- [node] ref: Expose Parsers functions

## 4.3.0

- [browser]: Move `ReportingObserver` integration to "pluggable" making it an opt-in integration
- [utils]: Use node internal `path` / `fs` for `store.ts`

## 4.2.4

- [browser]: Use `withScope` in `Ember` integration instead of manual `pushPop/popScope` calls
- [browser] fix: rethrow errors in testing mode with `Ember` integration (#1696)
- [browser/node]: Fix `LinkedErrors` integration to send exceptions in correct order and take main exception into the
  `limit` count
- [browser/node] ref: Re-export `addGlobalEventProcessor`
- [core]: Fix `InboundFilters` integration so that it reads and merge configuration from the `init` call as well

## 4.2.3

- [utils]: `bundlerSafeRequire` renamed to `dynamicRequire` now takes two arguments, first is should be `module`, second
  `request` / `moduleName`.

## 4.2.2

- [core]: Several internal fixes regarding integration, exports and domain.
- [core]: "De-deprecate" name of `Integration` interface.
- [node]: Export `parseRequest` on `Handlers`.

## 4.2.1

- [core] Invert logger logic the explicitly enable it.
- [hub] Require `domain` in `getCurrentHub` in try/catch - Fixed #1670
- [hub] Removed exposed getter on the Scope.

## 4.2.0

- [browser] fix: Make `addBreadcrumb` sync internally, `beforeBreadcrumb` is now only sync
- [browser] fix: Remove internal `console` guard in `beforeBreadcrumb`
- [core] feat: Integrations now live on the `Client`. This means that when binding a new Client to the `Hub` the client
  itself can decide which integration should run.
- [node] ref: Simplify Node global handlers code

## 4.1.1

- [browser] fix: Use our own path utils instead of node built-ins
- [node] fix: Add colon to node base protocol to follow http module
- [utils] feat: Create internal path module

## 4.1.0

- [browser] feat: Better mechanism detection in TraceKit
- [browser] fix: Change loader to use getAttribute instead of dataset
- [browser] fix: Remove trailing commas from loader for IE10/11
- [browser] ref: Include md5 lib and transcript it to TypeScript
- [browser] ref: Remove all trailing commas from integration tests cuz IE10/11
- [browser] ref: Remove default transaction from browser
- [browser] ref: Remove redundant debug.ts file from browser integrations
- [browser] test: Fix all integration tests in IE10/11 and Android browsers
- [browser] test: Run integration tests on SauceLabs
- [browser] test: Stop running raven-js saucelabs tests in favour of @sentry/browser
- [browser] test: Store breadcrumbs in the global variable in integration tests
- [browser] test: Update polyfills for integration tests
- [build] ref: Use Mocha v4 instead of v5, as it's not supporting IE10
- [core] feat: Introduce stringify and debugger options in Debug integration
- [core] feat: RewriteFrames pluggable integration
- [core] feat: getRequestheaders should handle legacy DSNs
- [core] fix: correct sampleRate behaviour
- [core] misc: Warn user when beforeSend doesnt return an event or null
- [core] ref: Check for node-env first and return more accurate global object
- [core] ref: Remove Repo interface and repos attribute from Event
- [core] ref: Rewrite RequestBuffer using Array instead of Set for IE10/11
- [hub] fix: Scope level overwrites level on the event
- [hub] fix: Correctly store and retrieve Hub from domain when one is active
- [hub] fix: Copy over user data when cloning scope
- [node] feat: Allow requestHandler to be configured
- [node] feat: Allow pick any user attributes from requestHandler
- [node] feat: Make node transactions a pluggable integration with tests
- [node] feat: Transactions handling for RequestHandler in Express/Hapi
- [node] fix: Dont wrap native modules more than once to prevent leaks
- [node] fix: Add the same protocol as dsn to base transport option
- [node] fix: Use getCurrentHub to retrieve correct hub in requestHandler
- [utils] ref: implemented includes, assign and isNaN polyfills

## 4.0.6

- [browser] fix: Fallback to Error object when rejection `reason` is not available
- [browser] feat: Support Bluebird's `detail.reason` for promise rejections
- [types] fix: Use correct type for event's repos attribute

## 4.0.5

- [browser] ref: Expose `ReportDialogOptions`
- [browser] ref: Use better default message for ReportingObserver
- [browser] feat: Capture wrapped function arguments as extra
- [browser] ref: Unify integrations options and set proper defaults
- [browser] fix: Array.from is not available in old mobile browsers
- [browser] fix: Check for anonymous function before getting its name for mechanism
- [browser] test: Add loader + integration tests
- [core] ref: Move SDKInformation integration into core prepareEvent method
- [core] ref: Move debug initialization as the first step
- [node] fix: Make handlers types compatibile with Express
- [utils] fix: Dont break when non-string is passed to truncate
- [hub] feat: Add `run` function that makes `this` hub the current global one

## 4.0.4

- [browser] feat: Add `forceLoad` and `onLoad` function to be compatible with loader API

## 4.0.3

- [browser] feat: Better dedupe integration event description
- [core] ref: Move Dedupe, FunctionString, InboundFilters and SdkInformation integrations to the core package
- [core] feat: Provide correct platform and make a place to override event internals
- [browser] feat: UserAgent integration

## 4.0.2

- [browser] fix: Dont filter captured messages when they have no stacktraces

## 4.0.1

- [browser] feat: Show dropped event url in `blacklistUrl`/`whitelistUrl` debug mode
- [browser] feat: Use better event description instead of `event_id` for user-facing logs
- [core] ref: Create common integrations that are exposed on `@sentry/core` and reexposed through `browser`/`node`
- [core] feat: Debug integration
- [browser] ref: Port TraceKit to TypeScript and disable TraceKit's remote fetching for now

## 4.0.0

This is the release of our new SDKs, `@sentry/browser`, `@sentry/node`. While there are too many changes to list for
this release, we will keep a consistent changelog for upcoming new releases. `raven-js` (our legacy JavaScript/Browser
SDK) and `raven` (our legacy Node.js SDK) will still reside in this repo, but they will receive their own changelog.

We generally guide people to use our new SDKs from this point onward. The migration should be straightforward if you
were only using the basic features of our previous SDKs.

`raven-js` and `raven` will both still receive bugfixes but all the new features implemented will only work in the new
SDKs. The new SDKs are completely written in TypeScript, which means all functions, classes and properties are typed.

## Links

- [Official SDK Docs](https://docs.sentry.io/quickstart/)
- [TypeDoc](http://getsentry.github.io/sentry-javascript/)

### Migration

Here are some examples of how the new SDKs work. Please note that the API for all JavaScript SDKs is the same.

#### Installation

_Old_:

```js
Raven.config('___PUBLIC_DSN___', {
  release: '1.3.0',
}).install();
```

_New_:

```js
Sentry.init({
  dsn: '___PUBLIC_DSN___',
  release: '1.3.0',
});
```

#### Set a global tag

_Old_:

```js
Raven.setTagsContext({ key: 'value' });
```

_New_:

```js
Sentry.configureScope(scope => {
  scope.setTag('key', 'value');
});
```

#### Capture custom exception

_Old_:

```js
try {
  throwingFunction();
} catch (e) {
  Raven.captureException(e, { extra: { debug: false } });
}
```

_New_:

```js
try {
  throwingFunction();
} catch (e) {
  Sentry.withScope(scope => {
    scope.setExtra('debug', false);
    Sentry.captureException(e);
  });
}
```

#### Capture a message

_Old_:

```js
Raven.captureMessage('test', 'info', { extra: { debug: false } });
```

_New_:

```js
Sentry.withScope(scope => {
  scope.setExtra('debug', false);
  Sentry.captureMessage('test', 'info');
});
```

#### Breadcrumbs

_Old_:

```js
Raven.captureBreadcrumb({
  message: 'Item added to shopping cart',
  category: 'action',
  data: {
    isbn: '978-1617290541',
    cartSize: '3',
  },
});
```

_New_:

```js
Sentry.addBreadcrumb({
  message: 'Item added to shopping cart',
  category: 'action',
  data: {
    isbn: '978-1617290541',
    cartSize: '3',
  },
});
```<|MERGE_RESOLUTION|>--- conflicted
+++ resolved
@@ -4,11 +4,8 @@
 
 - "You miss 100 percent of the chances you don't take. — Wayne Gretzky" — Michael Scott
 
-<<<<<<< HEAD
 - [apm] feat: Make use of the `performance` browser API to provide better instrumentation (#2474)
-=======
 - [browser] ref: Move global error handler + unhandled promise rejection to instrument
->>>>>>> dd7bf928
 
 ## 5.13.2
 
