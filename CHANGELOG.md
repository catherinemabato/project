--- conflicted
+++ resolved
@@ -4,11 +4,8 @@
 
 - "You miss 100 percent of the chances you don't take. — Wayne Gretzky" — Michael Scott
 
-<<<<<<< HEAD
 - [apm] fix: Check for performance.timing in webworkers (#2491)
-=======
 - [apm] ref: Remove performance clear entry calls (#2490)
->>>>>>> b6dd2c75
 
 ## 5.14.0
 
