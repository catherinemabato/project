// This file configures the initialization of Sentry on the server.
// The config you add here will be used whenever the server handles a request.
// https://docs.sentry.io/platforms/javascript/guides/nextjs/

import * as Sentry from '@sentry/nextjs';

declare global {
  namespace globalThis {
    var transactionIds: string[];
  }
}

Sentry.init({
  environment: 'qa', // dynamic sampling bias to keep transactions
  dsn: process.env.NEXT_PUBLIC_E2E_TEST_DSN,
  // Adjust this value in production, or use tracesSampler for greater control
  tracesSampleRate: 1.0,
<<<<<<< HEAD
  // ...
  // Note: if you want to override the automatic release value, do not set a
  // `release` value here - use the environment variable `SENTRY_RELEASE`, so
  // that it will also get attached to your source maps

=======
>>>>>>> a985487e
  integrations: [Sentry.localVariablesIntegration()],
});

Sentry.addEventProcessor(event => {
  global.transactionIds = global.transactionIds || [];

  if (event.type === 'transaction') {
    const eventId = event.event_id;

    if (eventId) {
      global.transactionIds.push(eventId);
    }
  }

  return event;
});<|MERGE_RESOLUTION|>--- conflicted
+++ resolved
@@ -15,14 +15,6 @@
   dsn: process.env.NEXT_PUBLIC_E2E_TEST_DSN,
   // Adjust this value in production, or use tracesSampler for greater control
   tracesSampleRate: 1.0,
-<<<<<<< HEAD
-  // ...
-  // Note: if you want to override the automatic release value, do not set a
-  // `release` value here - use the environment variable `SENTRY_RELEASE`, so
-  // that it will also get attached to your source maps
-
-=======
->>>>>>> a985487e
   integrations: [Sentry.localVariablesIntegration()],
 });
 
