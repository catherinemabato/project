import * as Sentry from '@sentry/browser';
<<<<<<< HEAD
=======
import { SEMANTIC_ATTRIBUTE_SENTRY_SOURCE } from '@sentry/browser';
import { Integrations } from '@sentry/tracing';
>>>>>>> 674a8f08

window.Sentry = Sentry;

Sentry.init({
  dsn: 'https://public@dsn.ingest.sentry.io/1337',
  integrations: [new Sentry.BrowserTracing({ tracingOrigins: [/.*/] })],
  environment: 'production',
  tracesSampleRate: 1,
  debug: true,
});

const scope = Sentry.getCurrentScope();
scope.setUser({ id: 'user123' });
scope.addEventProcessor(event => {
  event.transaction = 'testTransactionDSC';
  return event;
});
scope.getTransaction().setAttribute(SEMANTIC_ATTRIBUTE_SENTRY_SOURCE, 'custom');<|MERGE_RESOLUTION|>--- conflicted
+++ resolved
@@ -1,9 +1,5 @@
 import * as Sentry from '@sentry/browser';
-<<<<<<< HEAD
-=======
 import { SEMANTIC_ATTRIBUTE_SENTRY_SOURCE } from '@sentry/browser';
-import { Integrations } from '@sentry/tracing';
->>>>>>> 674a8f08
 
 window.Sentry = Sentry;
 
