--- conflicted
+++ resolved
@@ -1,11 +1,7 @@
 import http from 'http';
 import { loggingTransport, startExpressServerAndSendPortToRunner } from '@sentry-internal/node-integration-tests';
 import { SEMANTIC_ATTRIBUTE_SENTRY_SOURCE } from '@sentry/core';
-<<<<<<< HEAD
-import * as Sentry from '@sentry/node';
-=======
 import * as Sentry from '@sentry/node-experimental';
->>>>>>> 674a8f08
 import cors from 'cors';
 import express from 'express';
 
@@ -19,11 +15,7 @@
   environment: 'prod',
   // disable requests to /express
   tracePropagationTargets: [/^(?!.*express).*$/],
-<<<<<<< HEAD
-  integrations: [new Sentry.Integrations.Http({ tracing: true }), new Sentry.Integrations.Express({ app })],
-=======
   integrations: [Sentry.httpIntegration({ tracing: true }), new Sentry.Integrations.Express({ app })],
->>>>>>> 674a8f08
   tracesSampleRate: 1.0,
   // TODO: We're rethinking the mechanism for including Pii data in DSC, hence commenting out sendDefaultPii for now
   // sendDefaultPii: true,
