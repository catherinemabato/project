--- conflicted
+++ resolved
@@ -26,11 +26,7 @@
   const { bundleType, entrypoints, licenseTitle, outputFileBase, packageSpecificConfig, sucrase } = options;
 
   const nodeResolvePlugin = makeNodeResolvePlugin();
-<<<<<<< HEAD
-  const sucrasePlugin = makeSucrasePlugin(options.sucrase);
-=======
   const sucrasePlugin = makeSucrasePlugin(sucrase);
->>>>>>> 11b1a753
   const cleanupPlugin = makeCleanupPlugin();
   const markAsBrowserBuildPlugin = makeBrowserBuildPlugin(true);
   const licensePlugin = makeLicensePlugin(licenseTitle);
