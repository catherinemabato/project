const builtinModules = require('module').builtinModules;
const nodePrefixedBuiltinModules = builtinModules.map(m => `node:${m}`);

module.exports = [
  // Browser SDK (ESM)
  {
    name: '@sentry/browser',
    path: 'packages/browser/build/npm/esm/index.js',
    import: createImport('init'),
    gzip: true,
    limit: '24 KB',
  },
  {
    name: '@sentry/browser (incl. Tracing)',
    path: 'packages/browser/build/npm/esm/index.js',
    import: createImport('init', 'browserTracingIntegration'),
    gzip: true,
    limit: '36 KB',
  },
  {
    name: '@sentry/browser (incl. Tracing, Replay)',
    path: 'packages/browser/build/npm/esm/index.js',
    import: createImport('init', 'browserTracingIntegration', 'replayIntegration'),
    gzip: true,
    limit: '73 KB',
  },
  {
    name: '@sentry/browser (incl. Tracing, Replay) - with treeshaking flags',
    path: 'packages/browser/build/npm/esm/index.js',
    import: createImport('init', 'browserTracingIntegration', 'replayIntegration'),
    gzip: true,
    limit: '66 KB',
    modifyWebpackConfig: function (config) {
      const webpack = require('webpack');
      config.plugins.push(
        new webpack.DefinePlugin({
          __SENTRY_DEBUG__: false,
          __RRWEB_EXCLUDE_SHADOW_DOM__: true,
          __RRWEB_EXCLUDE_IFRAME__: true,
          __SENTRY_EXCLUDE_REPLAY_WORKER__: true,
        }),
      );
      return config;
    },
  },
  {
    name: '@sentry/browser (incl. Tracing, Replay with Canvas)',
    path: 'packages/browser/build/npm/esm/index.js',
    import: createImport('init', 'browserTracingIntegration', 'replayIntegration', 'replayCanvasIntegration'),
    gzip: true,
<<<<<<< HEAD
    limit: '77 KB',
=======
    limit: '78 KB',
>>>>>>> 0af5b4f2
  },
  {
    name: '@sentry/browser (incl. Tracing, Replay, Feedback)',
    path: 'packages/browser/build/npm/esm/index.js',
    import: createImport('init', 'browserTracingIntegration', 'replayIntegration', 'feedbackIntegration'),
    gzip: true,
    limit: '91 KB',
  },
  {
    name: '@sentry/browser (incl. Tracing, Replay, Feedback, metrics)',
    path: 'packages/browser/build/npm/esm/index.js',
    import: createImport('init', 'browserTracingIntegration', 'replayIntegration', 'feedbackIntegration', 'metrics'),
    gzip: true,
    limit: '100 KB',
  },
  {
    name: '@sentry/browser (incl. metrics)',
    path: 'packages/browser/build/npm/esm/index.js',
    import: createImport('init', 'metrics'),
    gzip: true,
    limit: '30 KB',
  },
  {
    name: '@sentry/browser (incl. Feedback)',
    path: 'packages/browser/build/npm/esm/index.js',
    import: createImport('init', 'feedbackIntegration'),
    gzip: true,
    limit: '41 KB',
  },
  {
    name: '@sentry/browser (incl. sendFeedback)',
    path: 'packages/browser/build/npm/esm/index.js',
    import: createImport('init', 'sendFeedback'),
    gzip: true,
    limit: '29 KB',
  },
  {
    name: '@sentry/browser (incl. FeedbackAsync)',
    path: 'packages/browser/build/npm/esm/index.js',
    import: createImport('init', 'feedbackAsyncIntegration'),
    gzip: true,
    limit: '33 KB',
  },
  // React SDK (ESM)
  {
    name: '@sentry/react',
    path: 'packages/react/build/esm/index.js',
    import: createImport('init', 'ErrorBoundary'),
    ignore: ['react/jsx-runtime'],
    gzip: true,
    limit: '27 KB',
  },
  {
    name: '@sentry/react (incl. Tracing)',
    path: 'packages/react/build/esm/index.js',
    import: createImport('init', 'ErrorBoundary', 'reactRouterV6BrowserTracingIntegration'),
    ignore: ['react/jsx-runtime'],
    gzip: true,
    limit: '39 KB',
  },
  // Vue SDK (ESM)
  {
    name: '@sentry/vue',
    path: 'packages/vue/build/esm/index.js',
    import: createImport('init'),
    gzip: true,
    limit: '28 KB',
  },
  {
    name: '@sentry/vue (incl. Tracing)',
    path: 'packages/vue/build/esm/index.js',
    import: createImport('init', 'browserTracingIntegration'),
    gzip: true,
    limit: '38 KB',
  },
  // Svelte SDK (ESM)
  {
    name: '@sentry/svelte',
    path: 'packages/svelte/build/esm/index.js',
    import: createImport('init'),
    gzip: true,
    limit: '24 KB',
  },
  // Browser CDN bundles
  {
    name: 'CDN Bundle',
    path: createCDNPath('bundle.min.js'),
    gzip: true,
    limit: '26 KB',
  },
  {
    name: 'CDN Bundle (incl. Tracing)',
    path: createCDNPath('bundle.tracing.min.js'),
    gzip: true,
    limit: '38 KB',
  },
  {
    name: 'CDN Bundle (incl. Tracing, Replay)',
    path: createCDNPath('bundle.tracing.replay.min.js'),
    gzip: true,
    limit: '73 KB',
  },
  {
    name: 'CDN Bundle (incl. Tracing, Replay, Feedback)',
    path: createCDNPath('bundle.tracing.replay.feedback.min.js'),
    gzip: true,
    limit: '86 KB',
  },
  // browser CDN bundles (non-gzipped)
  {
    name: 'CDN Bundle - uncompressed',
    path: createCDNPath('bundle.min.js'),
    gzip: false,
    brotli: false,
    limit: '80 KB',
  },
  {
    name: 'CDN Bundle (incl. Tracing) - uncompressed',
    path: createCDNPath('bundle.tracing.min.js'),
    gzip: false,
    brotli: false,
    limit: '111 KB',
  },
  {
    name: 'CDN Bundle (incl. Tracing, Replay) - uncompressed',
    path: createCDNPath('bundle.tracing.replay.min.js'),
    gzip: false,
    brotli: false,
    limit: '230 KB',
  },
  {
    name: 'CDN Bundle (incl. Tracing, Replay, Feedback) - uncompressed',
    path: createCDNPath('bundle.tracing.replay.feedback.min.js'),
    gzip: false,
    brotli: false,
    limit: '264 KB',
  },
  // Next.js SDK (ESM)
  {
    name: '@sentry/nextjs (client)',
    path: 'packages/nextjs/build/esm/client/index.js',
    import: createImport('init'),
    ignore: ['next/router', 'next/constants'],
    gzip: true,
    limit: '39 KB',
  },
  // SvelteKit SDK (ESM)
  {
    name: '@sentry/sveltekit (client)',
    path: 'packages/sveltekit/build/esm/client/index.js',
    import: createImport('init'),
    ignore: ['$app/stores'],
    gzip: true,
    limit: '37 KB',
  },
  // Node SDK (ESM)
  {
    name: '@sentry/node',
    path: 'packages/node/build/esm/index.js',
    import: createImport('init'),
    ignore: [...builtinModules, ...nodePrefixedBuiltinModules],
    gzip: true,
    limit: '140 KB',
  },
  {
    name: '@sentry/node - without tracing',
    path: 'packages/node/build/esm/index.js',
    import: createImport('initWithoutDefaultIntegrations', 'getDefaultIntegrationsWithoutPerformance'),
    gzip: true,
    limit: '110 KB',
    ignore: [...builtinModules, ...nodePrefixedBuiltinModules],
    modifyWebpackConfig: function (config) {
      const webpack = require('webpack');
      config.plugins.push(
        new webpack.DefinePlugin({
          __SENTRY_TRACING__: false,
        }),
      );
      return config;
    },
  },
  // AWS SDK (ESM)
  {
    name: '@sentry/aws-serverless',
    path: 'packages/aws-serverless/build/npm/esm/index.js',
    import: createImport('init'),
    ignore: [...builtinModules, ...nodePrefixedBuiltinModules],
    gzip: true,
    limit: '130 KB',
  },
];

function createImport(...args) {
  return `{ ${args.join(', ')} }`;
}

function createCDNPath(name) {
  return `packages/browser/build/bundles/${name}`;
}<|MERGE_RESOLUTION|>--- conflicted
+++ resolved
@@ -48,11 +48,7 @@
     path: 'packages/browser/build/npm/esm/index.js',
     import: createImport('init', 'browserTracingIntegration', 'replayIntegration', 'replayCanvasIntegration'),
     gzip: true,
-<<<<<<< HEAD
-    limit: '77 KB',
-=======
     limit: '78 KB',
->>>>>>> 0af5b4f2
   },
   {
     name: '@sentry/browser (incl. Tracing, Replay, Feedback)',
