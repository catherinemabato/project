const builtinModules = require('module').builtinModules;
const nodePrefixedBuiltinModules = builtinModules.map(m => `node:${m}`);

module.exports = [
  // Browser SDK (ESM)
  {
    name: '@sentry/browser',
    path: 'packages/browser/build/npm/esm/index.js',
    import: createImport('init'),
    gzip: true,
    limit: '24 KB',
  },
  {
    name: '@sentry/browser (incl. Tracing)',
    path: 'packages/browser/build/npm/esm/index.js',
    import: createImport('init', 'browserTracingIntegration'),
    gzip: true,
    limit: '36 KB',
  },
  {
    name: '@sentry/browser (incl. Tracing, Replay)',
    path: 'packages/browser/build/npm/esm/index.js',
    import: createImport('init', 'browserTracingIntegration', 'replayIntegration'),
    gzip: true,
    limit: '73 KB',
  },
  {
    name: '@sentry/browser (incl. Tracing, Replay) - with treeshaking flags',
    path: 'packages/browser/build/npm/esm/index.js',
    import: createImport('init', 'browserTracingIntegration', 'replayIntegration'),
    gzip: true,
    limit: '66 KB',
    modifyWebpackConfig: function (config) {
      const webpack = require('webpack');
      config.plugins.push(
        new webpack.DefinePlugin({
          __SENTRY_DEBUG__: false,
          __RRWEB_EXCLUDE_SHADOW_DOM__: true,
          __RRWEB_EXCLUDE_IFRAME__: true,
          __SENTRY_EXCLUDE_REPLAY_WORKER__: true,
        }),
      );
      return config;
    },
  },
  {
    name: '@sentry/browser (incl. Tracing, Replay with Canvas)',
    path: 'packages/browser/build/npm/esm/index.js',
    import: createImport('init', 'browserTracingIntegration', 'replayIntegration', 'replayCanvasIntegration'),
    gzip: true,
    limit: '78 KB',
  },
  {
    name: '@sentry/browser (incl. Tracing, Replay, Feedback)',
    path: 'packages/browser/build/npm/esm/index.js',
    import: createImport('init', 'browserTracingIntegration', 'replayIntegration', 'feedbackIntegration'),
    gzip: true,
    limit: '90 KB',
  },
  {
    name: '@sentry/browser (incl. Tracing, Replay, Feedback, metrics)',
    path: 'packages/browser/build/npm/esm/index.js',
    import: createImport('init', 'browserTracingIntegration', 'replayIntegration', 'feedbackIntegration', 'metrics'),
    gzip: true,
    limit: '100 KB',
  },
  {
    name: '@sentry/browser (incl. metrics)',
    path: 'packages/browser/build/npm/esm/index.js',
    import: createImport('init', 'metrics'),
    gzip: true,
    limit: '30 KB',
  },
  {
    name: '@sentry/browser (incl. Feedback)',
    path: 'packages/browser/build/npm/esm/index.js',
    import: createImport('init', 'feedbackIntegration'),
    gzip: true,
    limit: '41 KB',
  },
  {
    name: '@sentry/browser (incl. sendFeedback)',
    path: 'packages/browser/build/npm/esm/index.js',
    import: createImport('init', 'sendFeedback'),
    gzip: true,
    limit: '29 KB',
  },
  {
    name: '@sentry/browser (incl. FeedbackAsync)',
    path: 'packages/browser/build/npm/esm/index.js',
    import: createImport('init', 'feedbackAsyncIntegration'),
    gzip: true,
    limit: '33 KB',
  },
  // React SDK (ESM)
  {
    name: '@sentry/react',
    path: 'packages/react/build/esm/index.js',
    import: createImport('init', 'ErrorBoundary'),
    ignore: ['react/jsx-runtime'],
    gzip: true,
    limit: '27 KB',
  },
  {
    name: '@sentry/react (incl. Tracing)',
    path: 'packages/react/build/esm/index.js',
    import: createImport('init', 'ErrorBoundary', 'reactRouterV6BrowserTracingIntegration'),
    ignore: ['react/jsx-runtime'],
    gzip: true,
    limit: '39 KB',
  },
  // Vue SDK (ESM)
  {
    name: '@sentry/vue',
    path: 'packages/vue/build/esm/index.js',
    import: createImport('init'),
    gzip: true,
    limit: '28 KB',
  },
  {
    name: '@sentry/vue (incl. Tracing)',
    path: 'packages/vue/build/esm/index.js',
    import: createImport('init', 'browserTracingIntegration'),
    gzip: true,
    limit: '38 KB',
  },
  // Svelte SDK (ESM)
  {
    name: '@sentry/svelte',
    path: 'packages/svelte/build/esm/index.js',
    import: createImport('init'),
    gzip: true,
    limit: '24 KB',
  },
  // Browser CDN bundles
  {
    name: 'CDN Bundle',
    path: createCDNPath('bundle.min.js'),
    gzip: true,
    limit: '26 KB',
  },
  {
    name: 'CDN Bundle (incl. Tracing)',
    path: createCDNPath('bundle.tracing.min.js'),
    gzip: true,
    limit: '37 KB',
  },
  {
    name: 'CDN Bundle (incl. Tracing, Replay)',
    path: createCDNPath('bundle.tracing.replay.min.js'),
    gzip: true,
    limit: '73 KB',
  },
  {
    name: 'CDN Bundle (incl. Tracing, Replay, Feedback)',
    path: createCDNPath('bundle.tracing.replay.feedback.min.js'),
    gzip: true,
    limit: '86 KB',
  },
  // browser CDN bundles (non-gzipped)
  {
    name: 'CDN Bundle - uncompressed',
    path: createCDNPath('bundle.min.js'),
    gzip: false,
    brotli: false,
    limit: '80 KB',
  },
  {
    name: 'CDN Bundle (incl. Tracing) - uncompressed',
    path: createCDNPath('bundle.tracing.min.js'),
    gzip: false,
    brotli: false,
    limit: '110 KB',
  },
  {
    name: 'CDN Bundle (incl. Tracing, Replay) - uncompressed',
    path: createCDNPath('bundle.tracing.replay.min.js'),
    gzip: false,
    brotli: false,
    limit: '230 KB',
  },
  {
    name: 'CDN Bundle (incl. Tracing, Replay, Feedback) - uncompressed',
    path: createCDNPath('bundle.tracing.replay.feedback.min.js'),
    gzip: false,
    brotli: false,
    limit: '264 KB',
  },
  // Next.js SDK (ESM)
  {
    name: '@sentry/nextjs (client)',
    path: 'packages/nextjs/build/esm/client/index.js',
    import: createImport('init'),
    ignore: ['next/router', 'next/constants'],
    gzip: true,
<<<<<<< HEAD
    limit: '39 KB',
=======
    limit: '38.05 KB',
>>>>>>> 70e1815c
  },
  // SvelteKit SDK (ESM)
  {
    name: '@sentry/sveltekit (client)',
    path: 'packages/sveltekit/build/esm/client/index.js',
    import: createImport('init'),
    ignore: ['$app/stores'],
    gzip: true,
    limit: '37 KB',
  },
  // Node SDK (ESM)
  {
    name: '@sentry/node',
    path: 'packages/node/build/esm/index.js',
    import: createImport('init'),
    ignore: [...builtinModules, ...nodePrefixedBuiltinModules],
    gzip: true,
    limit: '140 KB',
  },
  {
    name: '@sentry/node - without tracing',
    path: 'packages/node/build/esm/index.js',
    import: createImport('initWithoutDefaultIntegrations', 'getDefaultIntegrationsWithoutPerformance'),
    gzip: true,
    limit: '110 KB',
    ignore: [...builtinModules, ...nodePrefixedBuiltinModules],
    modifyWebpackConfig: function (config) {
      const webpack = require('webpack');
      config.plugins.push(
        new webpack.DefinePlugin({
          __SENTRY_TRACING__: false,
        }),
      );
      return config;
    },
  },
  // AWS SDK (ESM)
  {
    name: '@sentry/aws-serverless',
    path: 'packages/aws-serverless/build/npm/esm/index.js',
    import: createImport('init'),
    ignore: [...builtinModules, ...nodePrefixedBuiltinModules],
    gzip: true,
    limit: '130 KB',
  },
];

function createImport(...args) {
  return `{ ${args.join(', ')} }`;
}

function createCDNPath(name) {
  return `packages/browser/build/bundles/${name}`;
}<|MERGE_RESOLUTION|>--- conflicted
+++ resolved
@@ -193,11 +193,7 @@
     import: createImport('init'),
     ignore: ['next/router', 'next/constants'],
     gzip: true,
-<<<<<<< HEAD
-    limit: '39 KB',
-=======
     limit: '38.05 KB',
->>>>>>> 70e1815c
   },
   // SvelteKit SDK (ESM)
   {
