const builtinModules = require('module').builtinModules;
const nodePrefixedBuiltinModules = builtinModules.map(m => `node:${m}`);

module.exports = [
  // Browser SDK (ESM)
  {
    name: '@sentry/browser',
    path: 'packages/browser/build/npm/esm/index.js',
    import: createImport('init'),
    gzip: true,
    limit: '24 KB',
  },
  {
    name: '@sentry/browser (incl. Tracing)',
    path: 'packages/browser/build/npm/esm/index.js',
    import: createImport('init', 'browserTracingIntegration'),
    gzip: true,
    limit: '36 KB',
  },
  {
    name: '@sentry/browser (incl. Tracing, Replay)',
    path: 'packages/browser/build/npm/esm/index.js',
    import: createImport('init', 'browserTracingIntegration', 'replayIntegration'),
    gzip: true,
    limit: '73 KB',
  },
  {
    name: '@sentry/browser (incl. Tracing, Replay) - with treeshaking flags',
    path: 'packages/browser/build/npm/esm/index.js',
    import: createImport('init', 'browserTracingIntegration', 'replayIntegration'),
    gzip: true,
<<<<<<< HEAD
    limit: '66.01 KB',
=======
    limit: '68 KB',
>>>>>>> 4ccf251f
    modifyWebpackConfig: function (config) {
      const webpack = require('webpack');
      config.plugins.push(
        new webpack.DefinePlugin({
          __SENTRY_DEBUG__: false,
          __RRWEB_EXCLUDE_SHADOW_DOM__: true,
          __RRWEB_EXCLUDE_IFRAME__: true,
          __SENTRY_EXCLUDE_REPLAY_WORKER__: true,
        }),
      );
      return config;
    },
  },
  {
    name: '@sentry/browser (incl. Tracing, Replay with Canvas)',
    path: 'packages/browser/build/npm/esm/index.js',
    import: createImport('init', 'browserTracingIntegration', 'replayIntegration', 'replayCanvasIntegration'),
    gzip: true,
    limit: '78 KB',
  },
  {
    name: '@sentry/browser (incl. Tracing, Replay, Feedback)',
    path: 'packages/browser/build/npm/esm/index.js',
    import: createImport('init', 'browserTracingIntegration', 'replayIntegration', 'feedbackIntegration'),
    gzip: true,
    limit: '91 KB',
  },
  {
    name: '@sentry/browser (incl. Tracing, Replay, Feedback, metrics)',
    path: 'packages/browser/build/npm/esm/index.js',
    import: createImport('init', 'browserTracingIntegration', 'replayIntegration', 'feedbackIntegration', 'metrics'),
    gzip: true,
    limit: '100 KB',
  },
  {
    name: '@sentry/browser (incl. metrics)',
    path: 'packages/browser/build/npm/esm/index.js',
    import: createImport('init', 'metrics'),
    gzip: true,
    limit: '30 KB',
  },
  {
    name: '@sentry/browser (incl. Feedback)',
    path: 'packages/browser/build/npm/esm/index.js',
    import: createImport('init', 'feedbackIntegration'),
    gzip: true,
    limit: '41 KB',
  },
  {
    name: '@sentry/browser (incl. sendFeedback)',
    path: 'packages/browser/build/npm/esm/index.js',
    import: createImport('init', 'sendFeedback'),
    gzip: true,
    limit: '29 KB',
  },
  {
    name: '@sentry/browser (incl. FeedbackAsync)',
    path: 'packages/browser/build/npm/esm/index.js',
    import: createImport('init', 'feedbackAsyncIntegration'),
    gzip: true,
    limit: '33 KB',
  },
  // React SDK (ESM)
  {
    name: '@sentry/react',
    path: 'packages/react/build/esm/index.js',
    import: createImport('init', 'ErrorBoundary'),
    ignore: ['react/jsx-runtime'],
    gzip: true,
    limit: '27 KB',
  },
  {
    name: '@sentry/react (incl. Tracing)',
    path: 'packages/react/build/esm/index.js',
    import: createImport('init', 'ErrorBoundary', 'reactRouterV6BrowserTracingIntegration'),
    ignore: ['react/jsx-runtime'],
    gzip: true,
    limit: '39 KB',
  },
  // Vue SDK (ESM)
  {
    name: '@sentry/vue',
    path: 'packages/vue/build/esm/index.js',
    import: createImport('init'),
    gzip: true,
    limit: '28 KB',
  },
  {
    name: '@sentry/vue (incl. Tracing)',
    path: 'packages/vue/build/esm/index.js',
    import: createImport('init', 'browserTracingIntegration'),
    gzip: true,
    limit: '38 KB',
  },
  // Svelte SDK (ESM)
  {
    name: '@sentry/svelte',
    path: 'packages/svelte/build/esm/index.js',
    import: createImport('init'),
    gzip: true,
    limit: '24 KB',
  },
  // Browser CDN bundles
  {
    name: 'CDN Bundle',
    path: createCDNPath('bundle.min.js'),
    gzip: true,
    limit: '26 KB',
  },
  {
    name: 'CDN Bundle (incl. Tracing)',
    path: createCDNPath('bundle.tracing.min.js'),
    gzip: true,
    limit: '38 KB',
  },
  {
    name: 'CDN Bundle (incl. Tracing, Replay)',
    path: createCDNPath('bundle.tracing.replay.min.js'),
    gzip: true,
    limit: '73 KB',
  },
  {
    name: 'CDN Bundle (incl. Tracing, Replay, Feedback)',
    path: createCDNPath('bundle.tracing.replay.feedback.min.js'),
    gzip: true,
    limit: '86 KB',
  },
  // browser CDN bundles (non-gzipped)
  {
    name: 'CDN Bundle - uncompressed',
    path: createCDNPath('bundle.min.js'),
    gzip: false,
    brotli: false,
    limit: '80 KB',
  },
  {
    name: 'CDN Bundle (incl. Tracing) - uncompressed',
    path: createCDNPath('bundle.tracing.min.js'),
    gzip: false,
    brotli: false,
    limit: '111 KB',
  },
  {
    name: 'CDN Bundle (incl. Tracing, Replay) - uncompressed',
    path: createCDNPath('bundle.tracing.replay.min.js'),
    gzip: false,
    brotli: false,
    limit: '230 KB',
  },
  {
    name: 'CDN Bundle (incl. Tracing, Replay, Feedback) - uncompressed',
    path: createCDNPath('bundle.tracing.replay.feedback.min.js'),
    gzip: false,
    brotli: false,
    limit: '264 KB',
  },
  // Next.js SDK (ESM)
  {
    name: '@sentry/nextjs (client)',
    path: 'packages/nextjs/build/esm/client/index.js',
    import: createImport('init'),
    ignore: ['next/router', 'next/constants'],
    gzip: true,
    limit: '39 KB',
  },
  // SvelteKit SDK (ESM)
  {
    name: '@sentry/sveltekit (client)',
    path: 'packages/sveltekit/build/esm/client/index.js',
    import: createImport('init'),
    ignore: ['$app/stores'],
    gzip: true,
    limit: '37 KB',
  },
  // Node SDK (ESM)
  {
    name: '@sentry/node',
    path: 'packages/node/build/esm/index.js',
    import: createImport('init'),
    ignore: [...builtinModules, ...nodePrefixedBuiltinModules],
    gzip: true,
    limit: '140 KB',
  },
  {
    name: '@sentry/node - without tracing',
    path: 'packages/node/build/esm/index.js',
    import: createImport('initWithoutDefaultIntegrations', 'getDefaultIntegrationsWithoutPerformance'),
    gzip: true,
    limit: '110 KB',
    ignore: [...builtinModules, ...nodePrefixedBuiltinModules],
    modifyWebpackConfig: function (config) {
      const webpack = require('webpack');
      config.plugins.push(
        new webpack.DefinePlugin({
          __SENTRY_TRACING__: false,
        }),
      );
      return config;
    },
  },
  // AWS SDK (ESM)
  {
    name: '@sentry/aws-serverless',
    path: 'packages/aws-serverless/build/npm/esm/index.js',
    import: createImport('init'),
    ignore: [...builtinModules, ...nodePrefixedBuiltinModules],
    gzip: true,
    limit: '130 KB',
  },
];

function createImport(...args) {
  return `{ ${args.join(', ')} }`;
}

function createCDNPath(name) {
  return `packages/browser/build/bundles/${name}`;
}<|MERGE_RESOLUTION|>--- conflicted
+++ resolved
@@ -29,11 +29,7 @@
     path: 'packages/browser/build/npm/esm/index.js',
     import: createImport('init', 'browserTracingIntegration', 'replayIntegration'),
     gzip: true,
-<<<<<<< HEAD
-    limit: '66.01 KB',
-=======
     limit: '68 KB',
->>>>>>> 4ccf251f
     modifyWebpackConfig: function (config) {
       const webpack = require('webpack');
       config.plugins.push(
