module.exports = [
  // Browser SDK (ESM)
  {
    name: '@sentry/browser',
    path: 'packages/browser/build/npm/esm/index.js',
    import: createImport('init'),
    gzip: true,
    limit: '24 KB',
  },
  {
    name: '@sentry/browser (incl. Tracing)',
    path: 'packages/browser/build/npm/esm/index.js',
    import: createImport('init', 'browserTracingIntegration'),
    gzip: true,
    limit: '34 KB',
  },
  {
    name: '@sentry/browser (incl. Tracing, Replay)',
    path: 'packages/browser/build/npm/esm/index.js',
    import: createImport('init', 'browserTracingIntegration', 'replayIntegration'),
    gzip: true,
    limit: '70 KB',
  },
  {
    name: '@sentry/browser (incl. Tracing, Replay) - with treeshaking flags',
    path: 'packages/browser/build/npm/esm/index.js',
    import: createImport('init', 'browserTracingIntegration', 'replayIntegration'),
    gzip: true,
    limit: '65 KB',
    modifyWebpackConfig: function (config) {
      const webpack = require('webpack');
      config.plugins.push(
        new webpack.DefinePlugin({
          __SENTRY_DEBUG__: false,
          __RRWEB_EXCLUDE_SHADOW_DOM__: true,
          __RRWEB_EXCLUDE_IFRAME__: true,
          __SENTRY_EXCLUDE_REPLAY_WORKER__: true,
        }),
      );
      return config;
    },
  },
  {
    name: '@sentry/browser (incl. Tracing, Replay with Canvas)',
    path: 'packages/browser/build/npm/esm/index.js',
    import: createImport('init', 'browserTracingIntegration', 'replayIntegration', 'replayCanvasIntegration'),
    gzip: true,
    limit: '75 KB',
  },
  {
    name: '@sentry/browser (incl. Tracing, Replay, Feedback)',
    path: 'packages/browser/build/npm/esm/index.js',
    import: createImport('init', 'browserTracingIntegration', 'replayIntegration', 'feedbackIntegration'),
    gzip: true,
<<<<<<< HEAD
    limit: '85 KB',
=======
    limit: '86 KB',
>>>>>>> 9a7e2761
  },
  {
    name: '@sentry/browser (incl. Feedback)',
    path: 'packages/browser/build/npm/esm/index.js',
    import: createImport('init', 'feedbackIntegration'),
    gzip: true,
    limit: '40 KB',
  },
  {
    name: '@sentry/browser (incl. sendFeedback)',
    path: 'packages/browser/build/npm/esm/index.js',
    import: createImport('init', 'sendFeedback'),
    gzip: true,
    limit: '28 KB',
  },
  {
    name: '@sentry/browser (incl. FeedbackAsync)',
    path: 'packages/browser/build/npm/esm/index.js',
    import: createImport('init', 'feedbackAsyncIntegration'),
    gzip: true,
    limit: '33 KB',
  },
  // React SDK (ESM)
  {
    name: '@sentry/react',
    path: 'packages/react/build/esm/index.js',
    import: createImport('init', 'ErrorBoundary'),
    gzip: true,
    limit: '27 KB',
  },
  {
    name: '@sentry/react (incl. Tracing)',
    path: 'packages/react/build/esm/index.js',
    import: createImport('init', 'ErrorBoundary', 'reactRouterV6BrowserTracingIntegration'),
    gzip: true,
    limit: '37 KB',
  },
  // Vue SDK (ESM)
  {
    name: '@sentry/vue',
    path: 'packages/vue/build/esm/index.js',
    import: createImport('init'),
    gzip: true,
    limit: '28 KB',
  },
  {
    name: '@sentry/vue (incl. Tracing)',
    path: 'packages/vue/build/esm/index.js',
    import: createImport('init', 'browserTracingIntegration'),
    gzip: true,
    limit: '38 KB',
  },
  // Svelte SDK (ESM)
  {
    name: '@sentry/svelte',
    path: 'packages/svelte/build/esm/index.js',
    import: createImport('init'),
    gzip: true,
    limit: '24 KB',
  },
  // Browser CDN bundles
  {
    name: 'CDN Bundle',
    path: createCDNPath('bundle.min.js'),
    gzip: true,
    limit: '26 KB',
  },
  {
    name: 'CDN Bundle (incl. Tracing)',
    path: createCDNPath('bundle.tracing.min.js'),
    gzip: true,
    limit: '36 KB',
  },
  {
    name: 'CDN Bundle (incl. Tracing, Replay)',
    path: createCDNPath('bundle.tracing.replay.min.js'),
    gzip: true,
    limit: '70 KB',
  },
  {
    name: 'CDN Bundle (incl. Tracing, Replay, Feedback)',
    path: createCDNPath('bundle.tracing.replay.feedback.min.js'),
    gzip: true,
    limit: '86 KB',
  },
  // browser CDN bundles (non-gzipped)
  {
    name: 'CDN Bundle - uncompressed',
    path: createCDNPath('bundle.min.js'),
    gzip: false,
    brotli: false,
    limit: '80 KB',
  },
  {
    name: 'CDN Bundle (incl. Tracing) - uncompressed',
    path: createCDNPath('bundle.tracing.min.js'),
    gzip: false,
    brotli: false,
    limit: '105 KB',
  },
  {
    name: 'CDN Bundle (incl. Tracing, Replay) - uncompressed',
    path: createCDNPath('bundle.tracing.replay.min.js'),
    gzip: false,
    brotli: false,
    limit: '220 KB',
  },
  {
    name: 'CDN Bundle (incl. Tracing, Replay, Feedback) - uncompressed',
    path: createCDNPath('bundle.tracing.replay.feedback.min.js'),
    gzip: false,
    brotli: false,
    limit: '261 KB',
  },
  // Next.js SDK (ESM)
  {
    name: '@sentry/nextjs (client)',
    path: 'packages/nextjs/build/esm/client/index.js',
    import: createImport('init'),
    ignore: ['next/router', 'next/constants'],
    gzip: true,
    limit: '37 KB',
  },
  // SvelteKit SDK (ESM)
  {
    name: '@sentry/sveltekit (client)',
    path: 'packages/sveltekit/build/esm/client/index.js',
    import: createImport('init'),
    ignore: ['$app/stores'],
    gzip: true,
    limit: '37 KB',
  },
  // Node SDK (ESM)
  {
    name: '@sentry/node',
    path: 'packages/node/build/esm/index.js',
    import: createImport('init'),
    ignore: [
      'node:http',
      'node:https',
      'node:diagnostics_channel',
      'async_hooks',
      'child_process',
      'fs',
      'os',
      'path',
      'inspector',
      'worker_threads',
      'http',
      'stream',
      'zlib',
      'net',
      'tls',
    ],
    gzip: true,
    limit: '180 KB',
  },
];

function createImport(...args) {
  return `{ ${args.join(', ')} }`;
}

function createCDNPath(name) {
  return `packages/browser/build/bundles/${name}`;
}<|MERGE_RESOLUTION|>--- conflicted
+++ resolved
@@ -52,11 +52,7 @@
     path: 'packages/browser/build/npm/esm/index.js',
     import: createImport('init', 'browserTracingIntegration', 'replayIntegration', 'feedbackIntegration'),
     gzip: true,
-<<<<<<< HEAD
-    limit: '85 KB',
-=======
     limit: '86 KB',
->>>>>>> 9a7e2761
   },
   {
     name: '@sentry/browser (incl. Feedback)',
